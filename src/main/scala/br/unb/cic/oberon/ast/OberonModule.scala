--- conflicted
+++ resolved
@@ -49,11 +49,8 @@
 case class Brackets(exp: Expression) extends Expression
 case class IntValue(v: Int) extends Value[Int](v)
 case class BoolValue(v: Boolean) extends Value[Boolean](v)
-<<<<<<< HEAD
 case class ArrayValue(v: List[Expression]) extends Value[List[Expression]](v)
-=======
 case class ArraySubscript(arrayBase: Expression, index: Expression) extends Expression
->>>>>>> 7e8a50b5
 case class Undef() extends Expression
 case class FieldAccessExpression(exp: Expression, name: String) extends Expression
 case class VarExpression(name: String) extends Expression
@@ -109,7 +106,6 @@
   def accept(v: OberonVisitor) = v.visit(this)
 }
 
-
 case object IntegerType extends Type
 case object BooleanType extends Type
 case object UndefinedType extends Type
@@ -117,7 +113,7 @@
 
 trait UserDefinedType{
   def accept(v: OberonVisitor) = v.visit(this)
-}
+} 
 
 case class RecordType(name: String, variables: List[VariableDeclaration]) extends UserDefinedType
-case class ArrayType(name: String, length: Int, variableType: Type) extends UserDefinedType
+case class ArrayType(name: String, length: Int, variableType: Type) extends UserDefinedType