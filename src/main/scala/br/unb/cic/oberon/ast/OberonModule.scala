package br.unb.cic.oberon.ast

import br.unb.cic.oberon.visitor.OberonVisitor

/* Abstract representation of an Oberon Module */
case class OberonModule(name: String,
                        userTypes: List[UserDefinedType],
                        constants: List[Constant],
                        variables: List[VariableDeclaration],
                        procedures: List[Procedure],
                        stmt: Option[Statement]
                       ) {
  def accept(v: OberonVisitor): Unit = v.visit(this)
}

/* procedure declaration definition */
case class Procedure(name: String,
                     args: List[FormalArg],
                     returnType: Option[Type],
                     constants: List[Constant],
                     variables: List[VariableDeclaration],
                     stmt: Statement
                    ) {
  def accept(v: OberonVisitor) = v.visit(this)
}

/* formal argument definition */
case class FormalArg(name: String, argumentType: Type) {
  def accept(v: OberonVisitor) = v.visit(this)
}

/* Constant definition */
case class Constant(name: String, exp: Expression) {
  def accept(v: OberonVisitor) = v.visit(this)
}

/* Variable declaration definition */
case class VariableDeclaration(name: String, variableType: Type) {
  def accept(v: OberonVisitor) = v.visit(this)
}

/* Expressions */
trait Expression {
  def accept(v: OberonVisitor) = v.visit(this)
}

abstract class Value[T](val value: T) extends Expression

case class Brackets(exp: Expression) extends Expression
case class IntValue(v: Int) extends Value[Int](v)
case class BoolValue(v: Boolean) extends Value[Boolean](v)
case class Undef() extends Expression
case class VarExpression(name: String) extends Expression
case class FunctionCallExpression(name: String, args: List[Expression]) extends Expression
case class EQExpression(left:  Expression, right: Expression) extends Expression
case class NEQExpression(left:  Expression, right: Expression) extends Expression
case class GTExpression(left:  Expression, right: Expression) extends Expression
case class LTExpression(left:  Expression, right: Expression) extends Expression
case class GTEExpression(left:  Expression, right: Expression) extends Expression
case class LTEExpression(left:  Expression, right: Expression) extends Expression
case class AddExpression(left: Expression, right: Expression) extends Expression
case class SubExpression(left: Expression, right: Expression) extends Expression
case class MultExpression(left: Expression, right: Expression) extends Expression
case class DivExpression(left: Expression, right: Expression) extends Expression
case class OrExpression(left: Expression, right: Expression) extends Expression
case class AndExpression(left: Expression, right: Expression) extends Expression

/* Statements */
trait Statement {
  def accept(v: OberonVisitor) = v.visit(this)
}

case class AssignmentStmt(varName: String, exp: Expression) extends Statement
case class SequenceStmt(stmts: List[Statement]) extends Statement
case class ReadIntStmt(varName: String) extends Statement
case class WriteStmt(expression: Expression) extends Statement
case class ProcedureCallStmt(name: String, args: List[Expression]) extends Statement
case class IfElseStmt(condition: Expression, thenStmt: Statement, elseStmt: Option[Statement]) extends Statement
case class IfElseIfStmt(condition: Expression, thenStmt: Statement, elseifStmt: List[ElseIfStmt], elseStmt: Option[Statement]) extends Statement
case class ElseIfStmt(condition: Expression, thenStmt: Statement) extends Statement
case class WhileStmt(condition: Expression, stmt: Statement) extends Statement
case class RepeatUntilStmt(condition: Expression, stmt: Statement) extends Statement
case class ForStmt(init: Statement, condition: Expression, stmt: Statement) extends Statement
case class ReturnStmt(exp: Expression) extends Statement
case class CaseStmt(exp: Expression, cases: List[CaseAlternative], elseStmt: Option[Statement]) extends Statement

trait CaseAlternative {
  def accept(v: OberonVisitor) = v.visit(this)
}

case class SimpleCase(condition: Expression, stmt: Statement) extends CaseAlternative
case class RangeCase(min: Expression, max: Expression, stmt: Statement) extends CaseAlternative

/* Types */
trait Type {
  def accept(v: OberonVisitor) = v.visit(this)
}


case object IntegerType extends Type
case object BooleanType extends Type
case object UndefinedType extends Type
case class ReferenceToUserDefinedType(name: String) extends Type

trait UserDefinedType{
  def accept(v: OberonVisitor) = v.visit(this)
<<<<<<< HEAD
} 
=======
}
>>>>>>> 0a2cf821

case class RecordType(name: String, variables: List[VariableDeclaration]) extends UserDefinedType
case class ArrayType(name: String, length: Int, variableType: Type) extends UserDefinedType<|MERGE_RESOLUTION|>--- conflicted
+++ resolved
@@ -104,11 +104,7 @@
 
 trait UserDefinedType{
   def accept(v: OberonVisitor) = v.visit(this)
-<<<<<<< HEAD
 } 
-=======
-}
->>>>>>> 0a2cf821
 
 case class RecordType(name: String, variables: List[VariableDeclaration]) extends UserDefinedType
-case class ArrayType(name: String, length: Int, variableType: Type) extends UserDefinedType+case class ArrayType(name: String, length: Int, variableType: Type) extends UserDefinedType
