package br.unb.cic.oberon.parser
import br.unb.cic.oberon.util.Resources
import scala.util.parsing.combinator._
import br.unb.cic.oberon.ast._

trait BasicParsers extends JavaTokenParsers {
    def int: Parser[IntValue] = "-?[0-9]+".r ^^ (i => IntValue(i.toInt))
    def real: Parser[RealValue] = "-?[0-9]+\\.[0-9]+".r ^^ (i => RealValue(i.toDouble))
    def bool: Parser[BoolValue] = "(FALSE|TRUE)".r ^^ (i => BoolValue(i=="TRUE"))
    def string: Parser[StringValue] = "\"[^\"]+\"".r  ^^ (i => StringValue(i.substring(1, i.length()-1)))
    def char: Parser[CharValue] = ("\'[^\']\'".r)  ^^ (i => CharValue(i.charAt(1)))

    def alpha: String = "[A-Za-z]"
    def digit: Parser[String] = "[0-9]".r ^^ (i => i)
    def identifier: Parser[String] = (alpha + "(" + alpha + "|" + digit + "|_)*").r ^^ (i => i)

    def typeParser: Parser[Type] = (
        "INTEGER" ^^ (i => IntegerType)
    |   "REAL" ^^ (i => RealType)
    |   "CHAR" ^^ (i => CharacterType)
    |   "BOOLEAN" ^^ (i => BooleanType)
    |   "STRING" ^^ (i => StringType)
    |   "NIL" ^^ (i => NullType)
    |   identifier ^^ (i =>  ReferenceToUserDefinedType(i))
    )
}

trait ExpressionParser extends BasicParsers {
    def aggregator[T](r:  T ~ List[T => T]): T = { 
        r match { case a~b => (a /: b)((acc,f) => f(acc)) } 
    }

    def expressionParser: Parser[Expression] = addTerm ~ rep(relExpParser) ^^ aggregator[Expression]
    def addTerm: Parser[Expression] =  mulTerm ~ rep(addExpParser) ^^ aggregator[Expression]
    def mulTerm  : Parser[Expression] = complexTerm ~ rep(mulExpParser) ^^ aggregator[Expression]
    def complexTerm : Parser[Expression] = (
        factor ~ "[" ~ expressionParser ~ "]" ~ not(":=") ^^ { case a ~ _ ~ b ~_ ~_ => ArraySubscript(a, b)}
    |   factor ~ "." ~ identifier ^^ { case a ~ _ ~ b => FieldAccessExpression(a, b)}
    |   factor
    )
    def factor: Parser[Expression] =  (
        expValueParser 
    |   pointerParser
    |   functionParser  
    |   variableParser
    | "(" ~> expressionParser <~ ")" ^^ Brackets
    )
    def pointerParser: Parser[Expression] = identifier ~ "^" ^^ { case a ~ _ => PointerAccessExpression(a)}
    def variableParser: Parser[Expression] = qualifiedName ^^ {case a => VarExpression(a)}
    def qualifiedName: Parser[String] =  identifier

    def functionParser: Parser[Expression] = qualifiedName ~ "(" ~ opt(argumentsParser) ~ ")" ^^ {
        case name ~ _ ~ None ~ _ => FunctionCallExpression(name, List())
        case name ~ _ ~ Some(argList) ~ _ => FunctionCallExpression(name, argList)
    }
    def argumentsParser: Parser[List[Expression]] = expressionParser ~ rep(argTerm) ^^ { case a ~ b => List(a) ++ b }
    def argTerm: Parser[Expression] = "," ~ expressionParser ^^ {case _ ~ b => b}

    def relExpParser: Parser[Expression => Expression] = (
        "=" ~ addTerm ^^ { case _ ~ b => EQExpression(_, b) }
    |   "#" ~ addTerm ^^ { case _ ~ b => NEQExpression(_, b) }
    |   "<=" ~ addTerm ^^ { case _ ~ b => LTEExpression(_, b) }
    |   ">=" ~ addTerm ^^ { case _ ~ b => GTEExpression(_, b) }
    |   "<" ~ addTerm ^^ { case _ ~ b => LTExpression(_, b) }
    |   ">" ~ addTerm ^^ { case _ ~ b => GTExpression(_, b) }
    )

    def addExpParser: Parser[Expression => Expression] = (
        "+" ~ mulTerm ^^ { case _ ~ b => AddExpression(_, b) }
    |   "-" ~ mulTerm ^^ { case _ ~ b => SubExpression(_, b) }
    |   "||" ~ mulTerm ^^ { case _ ~ b => OrExpression(_, b) }
    )
    
    def mulExpParser: Parser[Expression => Expression] = (
        "*" ~ complexTerm ^^ { case _ ~ b => MultExpression(_, b) }
    |   "/" ~ complexTerm ^^ { case _ ~ b => DivExpression(_, b) }
    |   "&&" ~ complexTerm ^^ { case _ ~ b => AndExpression(_, b) }
    )

    def expValueParser: Parser[Expression] = (
        real
    |   int
    |   char
    |   string
    |   bool
    |   "NIL" ^^ (i => NullValue)
    )
}


trait StatementParser extends ExpressionParser {
  def designator: Parser[AssignmentAlternative] = (
      expressionParser ~ "[" ~ expressionParser ~ "]" ^^ { case a ~ _ ~ b ~ _ => ArrayAssignment(a, b)}
  |   expressionParser ~ "." ~ identifier ^^ { case a ~ _ ~ b => RecordAssignment(a, b)}
  |   identifier ~ "^" ^^ { case a ~ _ => PointerAssignment(a)}
  |   identifier ^^ {case a => VarAssignment(a)}
  )

  def elseIfStmtParser: Parser[ElseIfStmt] = expressionParser ~ "THEN" ~ statementParser ^^ {
      case cond ~ _ ~ stmt => ElseIfStmt(cond, stmt)
  }

  def caseAlternativeParser: Parser[CaseAlternative] = (
      expressionParser ~ ':' ~ statementParser ^^ { case cond ~ _ ~ stmt => SimpleCase(cond, stmt) }
  |   expressionParser ~ ".." ~ expressionParser ~ ':' ~ statementParser ^^ { 
          case min ~ _ ~ max ~ _ ~ stmt => RangeCase(min, max, stmt)
      }
  );

<<<<<<< HEAD
  def caseAlternativesParser: Parser[List[CaseAlternative]] = caseAlternativeParser ~ rep(caseAlternativesTerm) ^^ { case a ~ b => List(a) ++ b }
  def caseAlternativesTerm: Parser[CaseAlternative] = '|' ~ caseAlternativeParser ^^ {case _ ~ b => b}

  def elseIfStmtParser: Parser[ElseIfStmt] = expressionParser ~ "THEN" ~ statementParser ^^ {
      case cond ~ _ ~ stmt => ElseIfStmt(cond, stmt)
  }

  def statementsParser: Parser[Statement] = stmtSequenceParser ^^ {case a => SequenceStmt(a)}

  def stmtSequenceParser: Parser[List[Statement]] = statementParser ~ rep(stmtSequenceTerm) ^^ { case a ~ b => List(a) ++ b }
  def stmtSequenceTerm: Parser[Statement] = ";" ~ statementParser ^^ {case _ ~ b => b}

=======
>>>>>>> e1549478
  def statementParser: Parser[Statement] = (
      identifier ~ ":=" ~ expressionParser ^^ { case id ~ _ ~ expression => AssignmentStmt(id, expression)}
  |   designator ~ ":=" ~ expressionParser ^^ { case des ~ _ ~ expression => EAssignmentStmt(des, expression)}
  |   "readReal" ~ '(' ~ identifier ~ ')' ^^ { case _ ~ _ ~ id ~ _ => ReadRealStmt(id) }
  |   "readInt" ~ '(' ~ identifier ~ ')' ^^ { case _ ~ _ ~ id ~ _ => ReadIntStmt(id) }
  |   "readChar" ~ '(' ~ identifier ~ ')' ^^ { case _ ~ _ ~ id ~ _ => ReadCharStmt(id) }
  |   "write" ~ '(' ~ expressionParser ~ ')' ^^ { case _ ~ _ ~ exp ~ _ => WriteStmt(exp) }
  |   identifier ~ '(' ~ opt(argumentsParser) ~ ')' ^^ { 
      case id ~ _ ~ None ~ _ => ProcedureCallStmt(id, List())
      case id ~ _ ~ Some(args) ~ _ => ProcedureCallStmt(id, args)
  }
  | "IF" ~ expressionParser ~ "THEN" ~ statementParser ~ opt("ELSE" ~> statementParser) ~ "END" ^^ {
      case _ ~ cond ~ _ ~ stmt ~ None ~ _ => IfElseStmt(cond, stmt, None : Option[Statement])
      case _ ~ cond ~ _ ~ stmt ~ Some(elseStmt) ~ _ => IfElseStmt(cond, stmt, Option(elseStmt))
  }
  | "IF" ~ expressionParser ~ "THEN" ~ statementParser ~ rep1("ELSIF" ~> elseIfStmtParser) ~ opt("ELSE" ~> statementParser) ~ "END" ^^ {
      case _ ~ cond ~ _ ~ stmt ~ elseifs ~ None ~ _ => IfElseIfStmt(cond, stmt, elseifs, None : Option[Statement])
      case _ ~ cond ~ _ ~ stmt ~ elseifs ~ Some(elseStmt) ~ _ => IfElseIfStmt(cond, stmt, elseifs, Option(elseStmt))
  }
  | "WHILE" ~ expressionParser ~ "DO" ~ statementParser ~ "END" ^^ { 
      case _ ~ cond ~ _ ~ stmt ~ _ => WhileStmt(cond, stmt)
  }
  | "REPEAT" ~ statementParser ~ "UNTIL" ~ expressionParser ^^ { 
      case _ ~ stmt ~ _ ~ cond => RepeatUntilStmt(cond, stmt)
  }
  | "FOR" ~ statementParser ~ "TO" ~ expressionParser ~ "DO" ~ statementParser ~ "END" ^^ {
      case _ ~ indexes ~ _ ~ cond ~ _ ~ stmt ~ _ => ForStmt(indexes, cond, stmt)
  }
  | "LOOP" ~ statementParser ~ "END" ^^ { case _ ~ stmt ~ _ => LoopStmt(stmt) }
  | "RETURN" ~ expressionParser ^^ { case _ ~ exp => ReturnStmt(exp) }
  | "CASE" ~ expressionParser ~ "OF" ~ caseAlternativeParser ~ rep("|" ~> caseAlternativeParser) ~ opt("ELSE" ~> statementParser) ~ "END" ^^ {
      case _ ~ exp ~ _ ~ case1 ~ cases ~ None ~ _ => CaseStmt(exp, List(case1) ++ cases, None : Option[Statement])
      case _ ~ exp ~ _ ~ case1 ~ cases ~ Some(stmt) ~ _ => CaseStmt(exp, List(case1) ++ cases, Option(stmt))
  }
  | "EXIT" ^^ { case _ => ExitStmt() }
  // | "FOR" ~ identifier ~ "IN" ~ expressionParser ~ ".." ~ expressionParser ~ "DO" ~ statementParser ~ "END" {
  //     case _ ~ id ~ _ ~ min ~ _ ~ max ~ _ ~ stmt => ForRangeStmt(id, min, max, stmt)
  // }
  // | stmt += statement (';' stmt += statement)+                                                                                 #SequenceStmt
  );
}


trait Oberon2ScalaParser extends StatementParser {
    def oberonParser: Parser[OberonModule] = statementsParser ^^ {case a => OberonModule(
        "Oberon",
        Set[String](),
        List[UserDefinedType](),
        List[Constant](),
        List[VariableDeclaration](),
        List[Procedure](),
        Option(a)
    )}
    def parseAbs[T](result: ParseResult[T]): T = {
        return result match {
            case Success(matched, _) => matched
            case Failure(msg, _)  => throw new Exception(msg)
            case Error(msg, _) => throw new Exception(msg)
        }
    }
}<|MERGE_RESOLUTION|>--- conflicted
+++ resolved
@@ -89,6 +89,14 @@
 
 
 trait StatementParser extends ExpressionParser {
+  def multStatementParser: Parser[Statement] = stmtSequenceParser ^^ {case a => {
+      if(a.length > 1){
+          SequenceStmt(a)
+      }
+      else
+          a(0)
+    }}
+
   def designator: Parser[AssignmentAlternative] = (
       expressionParser ~ "[" ~ expressionParser ~ "]" ^^ { case a ~ _ ~ b ~ _ => ArrayAssignment(a, b)}
   |   expressionParser ~ "." ~ identifier ^^ { case a ~ _ ~ b => RecordAssignment(a, b)}
@@ -107,21 +115,10 @@
       }
   );
 
-<<<<<<< HEAD
-  def caseAlternativesParser: Parser[List[CaseAlternative]] = caseAlternativeParser ~ rep(caseAlternativesTerm) ^^ { case a ~ b => List(a) ++ b }
-  def caseAlternativesTerm: Parser[CaseAlternative] = '|' ~ caseAlternativeParser ^^ {case _ ~ b => b}
-
-  def elseIfStmtParser: Parser[ElseIfStmt] = expressionParser ~ "THEN" ~ statementParser ^^ {
-      case cond ~ _ ~ stmt => ElseIfStmt(cond, stmt)
-  }
-
-  def statementsParser: Parser[Statement] = stmtSequenceParser ^^ {case a => SequenceStmt(a)}
-
   def stmtSequenceParser: Parser[List[Statement]] = statementParser ~ rep(stmtSequenceTerm) ^^ { case a ~ b => List(a) ++ b }
+      
   def stmtSequenceTerm: Parser[Statement] = ";" ~ statementParser ^^ {case _ ~ b => b}
 
-=======
->>>>>>> e1549478
   def statementParser: Parser[Statement] = (
       identifier ~ ":=" ~ expressionParser ^^ { case id ~ _ ~ expression => AssignmentStmt(id, expression)}
   |   designator ~ ":=" ~ expressionParser ^^ { case des ~ _ ~ expression => EAssignmentStmt(des, expression)}
@@ -166,7 +163,7 @@
 
 
 trait Oberon2ScalaParser extends StatementParser {
-    def oberonParser: Parser[OberonModule] = statementsParser ^^ {case a => OberonModule(
+    def oberonParser: Parser[OberonModule] = multStatementParser ^^ {case a => OberonModule(
         "Oberon",
         Set[String](),
         List[UserDefinedType](),
