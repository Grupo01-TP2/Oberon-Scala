<<<<<<< HEAD
package br.unb.cic.oberon.tc

import br.unb.cic.oberon.ast.{AddExpression, AndExpression, AssignmentStmt, BoolValue, BooleanType, Brackets, CaseAlternative, CaseStmt, Constant, DivExpression, EQExpression, Expression, FormalArg, GTEExpression, GTExpression, IfElseStmt, IntValue, IntegerType, LTEExpression, LTExpression, MultExpression, NEQExpression, OberonModule, OrExpression, Procedure, ProcedureCallStmt, RangeCase, ReadIntStmt, ReturnStmt, SequenceStmt, SimpleCase, Statement, SubExpression, Type, Undef, UndefinedType, VarExpression, VariableDeclaration, WhileStmt, WriteStmt}
import br.unb.cic.oberon.environment.Environment
import br.unb.cic.oberon.visitor.{OberonVisitor, OberonVisitorAdapter}

class ExpressionTypeVisitor(val typeChecker: TypeChecker) extends OberonVisitorAdapter {
  type T = Option[Type]

  override def visit(t: Type): Option[Type] = t match {
    case UndefinedType => None
    case _ => Some(t)
  }
  override def visit(exp: Expression): Option[Type] = exp match {
    case Brackets(exp) => exp.accept(this)
    case IntValue(_) => Some(IntegerType)
    case BoolValue(_) => Some(BooleanType)
    case Undef() => None
    case VarExpression(name) => if(typeChecker.env.lookup(name).isDefined) typeChecker.env.lookup(name).get.accept(this) else None
    case EQExpression(left, right) => computeBinExpressionType(left, right, IntegerType, BooleanType)
    case NEQExpression(left, right) => computeBinExpressionType(left, right, IntegerType, BooleanType)
    case GTExpression(left, right) => computeBinExpressionType(left, right, IntegerType, BooleanType)
    case LTExpression(left, right) => computeBinExpressionType(left, right, IntegerType, BooleanType)
    case GTEExpression(left, right) => computeBinExpressionType(left, right, IntegerType, BooleanType)
    case LTEExpression(left, right) => computeBinExpressionType(left, right, IntegerType, BooleanType)
    case AddExpression(left, right) => computeBinExpressionType(left, right, IntegerType, IntegerType)
    case SubExpression(left, right) => computeBinExpressionType(left, right, IntegerType, IntegerType)
    case MultExpression(left, right) => computeBinExpressionType(left, right, IntegerType, IntegerType)
    case DivExpression(left, right) => computeBinExpressionType(left, right, IntegerType, IntegerType)
    case AndExpression(left, right) => computeBinExpressionType(left, right, BooleanType, BooleanType)
    case OrExpression(left, right) => computeBinExpressionType(left, right, BooleanType, BooleanType)
    // TODO: function call ...
  }

  def computeBinExpressionType(left: Expression, right: Expression, expected: Type, result: Type) : Option[Type] = {
    val t1 = left.accept(this)
    val t2 = right.accept(this)
    if(t1 == t2 && t1.contains(expected)) Some(result) else None
  }
}

class TypeChecker extends OberonVisitorAdapter {
  type T = List[(Statement, String)]

  val env =  new Environment[Type]()
  val expVisitor = new ExpressionTypeVisitor(this)

  override def visit(module: OberonModule): List[(Statement, String)] = {
    module.constants.map(c => env.setGlobalVariable(c.name, c.exp.accept(expVisitor).get))
    module.variables.map(v => env.setGlobalVariable(v.name, v.variableType))
    module.procedures.map(p => env.declareProcedure(p))

    // TODO: check if the procedures are well typed.

    if(module.stmt.isDefined) module.stmt.get.accept(this)
    else List()
  }

  override def visit(stmt: Statement) = stmt match {
    case AssignmentStmt(_, _) => visitAssignment(stmt)
    case IfElseStmt(_, _, _) => visitIfElseStmt(stmt)
    case WhileStmt(_, _) => visitWhileStmt(stmt)
    case ProcedureCallStmt(_, _) => procedureCallStmt(stmt)
    case CaseStmt(_, _, _) => visitSwitchStmt(stmt)
    case SequenceStmt(stmts) => stmts.flatMap(s => s.accept(this))
    case ReturnStmt(exp) => if(exp.accept(expVisitor).isDefined) List() else List((stmt, s"Expression $exp is ill typed."))
    case ReadIntStmt(v) => if(env.lookup(v).isDefined) List() else List((stmt, s"Variable $v not declared."))
    case WriteStmt(exp) => if(exp.accept(expVisitor).isDefined) List() else List((stmt, s"Expression $exp is ill typed."))
  }

  private def visitAssignment(stmt: Statement) = stmt match {
    case AssignmentStmt(v, exp) =>
      if (env.lookup(v).isDefined) {
        if (exp.accept(expVisitor).isDefined)
          List()
        else List((stmt, s"Expression $exp is ill typed"))
      }
      else List((stmt, s"Variable $v not declared"))
  }

  private def visitIfElseStmt(stmt: Statement) = stmt match {
    case IfElseStmt(condition, thenStmt, elseStmt) =>
      if(condition.accept(expVisitor).contains(BooleanType)) {
        val list1 = thenStmt.accept(this)
        val list2 = if(elseStmt.isDefined) elseStmt.get.accept(this) else List()
        list1 ++ list2
      }
      else List((stmt, s"Expression $condition do not have a boolean type"))
  }

  private def visitWhileStmt(stmt: Statement) = stmt match {
    case WhileStmt(condition, stmt) =>
      if(condition.accept(expVisitor).contains(BooleanType)) {
        stmt.accept(this)
      }
      else List((stmt, s"Expression $condition do not have a boolean type"))
  }

  private def visitSwitchStmt(stmt: Statement) = stmt match {
    case CaseStmt(exp, cases, elseStmt) =>
      if(exp.accept(expVisitor).contains(IntegerType)){
      var list2 = List[(br.unb.cic.oberon.ast.Statement, String)]()
        cases.foreach (c =>     
          c match {
            case SimpleCase(condition, stmt1) =>
              if(condition.accept(expVisitor).contains(IntegerType)) {
                val list1 = stmt1.accept(this)
                list1
              }
              else {
                val list1 = List((stmt, s"Case value $condition does not have an integer type"))
                list2 = list1 ++ list2
                
              }

            case RangeCase(min, max, stmt2) =>
              if(min.accept(expVisitor).contains(IntegerType) && max.accept(expVisitor).contains(IntegerType)){
                val list1 = stmt2.accept(this)
                list1
              }
              else {
                val list1 = List((stmt, s"Min $min or max $max does not have an integer type"))
                list2 = list1 ++ list2
              } 
          }

        )
        
        val list3 = if(elseStmt.isDefined) elseStmt.get.accept(this) else List()
        list2 ++ list3
      }
      else List((stmt, s"Expression $exp does not have an integer type"))
  }

  /*
   * Type checker for a procedure call. This is the "toughest" implementation
   * here. We have to check:
   *
   * (a) the procedure exists
   * (b) the type of the actual arguments match the type of the formal arguments
   * (c) the procedure body (stmt) is well typed.
   *
   * @param stmt (a procedure call)
   *
   * @return Our error representation (statement + string with the error message)
   */
  private def procedureCallStmt(stmt: Statement): List[(Statement, String)] = stmt match {
    case ProcedureCallStmt(name, args) =>
      val procedure = env.findProcedure(name)
      if(procedure == null) return List((stmt, s"Procedure $name has not been declared."))
      else {
        // check if the type of the formal arguments and the actual arguments
        // match.
        val formalArgumentTypes = procedure.args.map(a => a.argumentType)
        val actualArgumentTypes = args.map(a => a.accept(expVisitor).get)
        // the two lists must have the same size.
        if(formalArgumentTypes.size != actualArgumentTypes.size) {
          return List((stmt, s"Wrong number of arguments to the $name procedure"))
        }
        val allTypesMatch = formalArgumentTypes.zip(actualArgumentTypes)
          .map(pair => pair._1 == pair._2)
          .forall(v => v)
        if(!allTypesMatch) {
          return List((stmt, s"The arguments do not match the $name formal arguments"))
        }
        // if everything above is ok, lets check the procedure body.
        procedure.stmt.accept(this)
      }
  }
}
=======
package br.unb.cic.oberon.tc

import br.unb.cic.oberon.ast.{AddExpression, AndExpression, AssignmentStmt, BoolValue, BooleanType, Brackets, Constant, DivExpression, EQExpression, Expression, FormalArg, ForStmt, GTEExpression, GTExpression, IfElseStmt, IntValue, IntegerType, LTEExpression, LTExpression, MultExpression, NEQExpression, OberonModule, OrExpression, Procedure, ProcedureCallStmt, ReadIntStmt, ReturnStmt, SequenceStmt, Statement, SubExpression, Type, Undef, UndefinedType, VarExpression, VariableDeclaration, WhileStmt, WriteStmt}
import br.unb.cic.oberon.environment.Environment
import br.unb.cic.oberon.visitor.{OberonVisitor, OberonVisitorAdapter}

class ExpressionTypeVisitor(val typeChecker: TypeChecker) extends OberonVisitorAdapter {
  type T = Option[Type]

  override def visit(t: Type): Option[Type] = t match {
    case UndefinedType => None
    case _ => Some(t)
  }
  override def visit(exp: Expression): Option[Type] = exp match {
    case Brackets(exp) => exp.accept(this)
    case IntValue(_) => Some(IntegerType)
    case BoolValue(_) => Some(BooleanType)
    case Undef() => None
    case VarExpression(name) => if(typeChecker.env.lookup(name).isDefined) typeChecker.env.lookup(name).get.accept(this) else None
    case EQExpression(left, right) => computeBinExpressionType(left, right, IntegerType, BooleanType)
    case NEQExpression(left, right) => computeBinExpressionType(left, right, IntegerType, BooleanType)
    case GTExpression(left, right) => computeBinExpressionType(left, right, IntegerType, BooleanType)
    case LTExpression(left, right) => computeBinExpressionType(left, right, IntegerType, BooleanType)
    case GTEExpression(left, right) => computeBinExpressionType(left, right, IntegerType, BooleanType)
    case LTEExpression(left, right) => computeBinExpressionType(left, right, IntegerType, BooleanType)
    case AddExpression(left, right) => computeBinExpressionType(left, right, IntegerType, IntegerType)
    case SubExpression(left, right) => computeBinExpressionType(left, right, IntegerType, IntegerType)
    case MultExpression(left, right) => computeBinExpressionType(left, right, IntegerType, IntegerType)
    case DivExpression(left, right) => computeBinExpressionType(left, right, IntegerType, IntegerType)
    case AndExpression(left, right) => computeBinExpressionType(left, right, BooleanType, BooleanType)
    case OrExpression(left, right) => computeBinExpressionType(left, right, BooleanType, BooleanType)
    // TODO: function call ...
  }

  def computeBinExpressionType(left: Expression, right: Expression, expected: Type, result: Type) : Option[Type] = {
    val t1 = left.accept(this)
    val t2 = right.accept(this)
    if(t1 == t2 && t1.contains(expected)) Some(result) else None
  }
}

class TypeChecker extends OberonVisitorAdapter {
  type T = List[(Statement, String)]

  val env =  new Environment[Type]()
  val expVisitor = new ExpressionTypeVisitor(this)

  override def visit(module: OberonModule): List[(Statement, String)] = {
    module.constants.map(c => env.setGlobalVariable(c.name, c.exp.accept(expVisitor).get))
    module.variables.map(v => env.setGlobalVariable(v.name, v.variableType))
    module.procedures.map(p => env.declareProcedure(p))

    // TODO: check if the procedures are well typed.

    if(module.stmt.isDefined) module.stmt.get.accept(this)
    else List()
  }

  override def visit(stmt: Statement) = stmt match {
    case AssignmentStmt(_, _) => visitAssignment(stmt)
    case IfElseStmt(_, _, _) => visitIfElseStmt(stmt)
    case WhileStmt(_, _) => visitWhileStmt(stmt)
    case ForStmt(_, _, _) => visitForStmt(stmt)
    case ProcedureCallStmt(_, _) => procedureCallStmt(stmt)
    case SequenceStmt(stmts) => stmts.flatMap(s => s.accept(this))
    case ReturnStmt(exp) => if(exp.accept(expVisitor).isDefined) List() else List((stmt, s"Expression $exp is ill typed."))
    case ReadIntStmt(v) => if(env.lookup(v).isDefined) List() else List((stmt, s"Variable $v not declared."))
    case WriteStmt(exp) => if(exp.accept(expVisitor).isDefined) List() else List((stmt, s"Expression $exp is ill typed."))
  }

  private def visitAssignment(stmt: Statement) = stmt match {
    case AssignmentStmt(v, exp) =>
      if (env.lookup(v).isDefined) {
        if (exp.accept(expVisitor).isDefined)
          List()
        else List((stmt, s"Expression $exp is ill typed"))
      }
      else List((stmt, s"Variable $v not declared"))
  }

  private def visitIfElseStmt(stmt: Statement) = stmt match {
    case IfElseStmt(condition, thenStmt, elseStmt) =>
      if(condition.accept(expVisitor).contains(BooleanType)) {
        val list1 = thenStmt.accept(this)
        val list2 = if(elseStmt.isDefined) elseStmt.get.accept(this) else List()
        list1 ++ list2
      }
      else List((stmt, s"Expression $condition do not have a boolean type"))
  }

  private def visitWhileStmt(stmt: Statement) = stmt match {
    case WhileStmt(condition, stmt) =>
      if(condition.accept(expVisitor).contains(BooleanType)) {
        stmt.accept(this)
      }
      else List((stmt, s"Expression $condition do not have a boolean type"))
  }

  private def visitForStmt(stmt: Statement) = stmt match {
    case ForStmt(init, condition, stmt) =>
      if(condition.accept(expVisitor).contains(BooleanType)) {
        val list1 = init.accept(this)
        val list2 = stmt.accept(this)
        list1 ++ list2
      }
      else List((stmt, s"Expression $condition do not have a boolean type"))
  }

  /*
   * Type checker for a procedure call. This is the "toughest" implementation
   * here. We have to check:
   *
   * (a) the procedure exists
   * (b) the type of the actual arguments match the type of the formal arguments
   * (c) the procedure body (stmt) is well typed.
   *
   * @param stmt (a procedure call)
   *
   * @return Our error representation (statement + string with the error message)
   */
  private def procedureCallStmt(stmt: Statement): List[(Statement, String)] = stmt match {
    case ProcedureCallStmt(name, args) =>
      val procedure = env.findProcedure(name)
      if(procedure == null) return List((stmt, s"Procedure $name has not been declared."))
      else {
        // check if the type of the formal arguments and the actual arguments
        // match.
        val formalArgumentTypes = procedure.args.map(a => a.argumentType)
        val actualArgumentTypes = args.map(a => a.accept(expVisitor).get)
        // the two lists must have the same size.
        if(formalArgumentTypes.size != actualArgumentTypes.size) {
          return List((stmt, s"Wrong number of arguments to the $name procedure"))
        }
        val allTypesMatch = formalArgumentTypes.zip(actualArgumentTypes)
          .map(pair => pair._1 == pair._2)
          .forall(v => v)
        if(!allTypesMatch) {
          return List((stmt, s"The arguments do not match the $name formal arguments"))
        }
        // if everything above is ok, lets check the procedure body.
        procedure.stmt.accept(this)
      }
  }
}
>>>>>>> 9fd0562c
<|MERGE_RESOLUTION|>--- conflicted
+++ resolved
@@ -1,317 +1,181 @@
-<<<<<<< HEAD
-package br.unb.cic.oberon.tc
-
-import br.unb.cic.oberon.ast.{AddExpression, AndExpression, AssignmentStmt, BoolValue, BooleanType, Brackets, CaseAlternative, CaseStmt, Constant, DivExpression, EQExpression, Expression, FormalArg, GTEExpression, GTExpression, IfElseStmt, IntValue, IntegerType, LTEExpression, LTExpression, MultExpression, NEQExpression, OberonModule, OrExpression, Procedure, ProcedureCallStmt, RangeCase, ReadIntStmt, ReturnStmt, SequenceStmt, SimpleCase, Statement, SubExpression, Type, Undef, UndefinedType, VarExpression, VariableDeclaration, WhileStmt, WriteStmt}
-import br.unb.cic.oberon.environment.Environment
-import br.unb.cic.oberon.visitor.{OberonVisitor, OberonVisitorAdapter}
-
-class ExpressionTypeVisitor(val typeChecker: TypeChecker) extends OberonVisitorAdapter {
-  type T = Option[Type]
-
-  override def visit(t: Type): Option[Type] = t match {
-    case UndefinedType => None
-    case _ => Some(t)
-  }
-  override def visit(exp: Expression): Option[Type] = exp match {
-    case Brackets(exp) => exp.accept(this)
-    case IntValue(_) => Some(IntegerType)
-    case BoolValue(_) => Some(BooleanType)
-    case Undef() => None
-    case VarExpression(name) => if(typeChecker.env.lookup(name).isDefined) typeChecker.env.lookup(name).get.accept(this) else None
-    case EQExpression(left, right) => computeBinExpressionType(left, right, IntegerType, BooleanType)
-    case NEQExpression(left, right) => computeBinExpressionType(left, right, IntegerType, BooleanType)
-    case GTExpression(left, right) => computeBinExpressionType(left, right, IntegerType, BooleanType)
-    case LTExpression(left, right) => computeBinExpressionType(left, right, IntegerType, BooleanType)
-    case GTEExpression(left, right) => computeBinExpressionType(left, right, IntegerType, BooleanType)
-    case LTEExpression(left, right) => computeBinExpressionType(left, right, IntegerType, BooleanType)
-    case AddExpression(left, right) => computeBinExpressionType(left, right, IntegerType, IntegerType)
-    case SubExpression(left, right) => computeBinExpressionType(left, right, IntegerType, IntegerType)
-    case MultExpression(left, right) => computeBinExpressionType(left, right, IntegerType, IntegerType)
-    case DivExpression(left, right) => computeBinExpressionType(left, right, IntegerType, IntegerType)
-    case AndExpression(left, right) => computeBinExpressionType(left, right, BooleanType, BooleanType)
-    case OrExpression(left, right) => computeBinExpressionType(left, right, BooleanType, BooleanType)
-    // TODO: function call ...
-  }
-
-  def computeBinExpressionType(left: Expression, right: Expression, expected: Type, result: Type) : Option[Type] = {
-    val t1 = left.accept(this)
-    val t2 = right.accept(this)
-    if(t1 == t2 && t1.contains(expected)) Some(result) else None
-  }
-}
-
-class TypeChecker extends OberonVisitorAdapter {
-  type T = List[(Statement, String)]
-
-  val env =  new Environment[Type]()
-  val expVisitor = new ExpressionTypeVisitor(this)
-
-  override def visit(module: OberonModule): List[(Statement, String)] = {
-    module.constants.map(c => env.setGlobalVariable(c.name, c.exp.accept(expVisitor).get))
-    module.variables.map(v => env.setGlobalVariable(v.name, v.variableType))
-    module.procedures.map(p => env.declareProcedure(p))
-
-    // TODO: check if the procedures are well typed.
-
-    if(module.stmt.isDefined) module.stmt.get.accept(this)
-    else List()
-  }
-
-  override def visit(stmt: Statement) = stmt match {
-    case AssignmentStmt(_, _) => visitAssignment(stmt)
-    case IfElseStmt(_, _, _) => visitIfElseStmt(stmt)
-    case WhileStmt(_, _) => visitWhileStmt(stmt)
-    case ProcedureCallStmt(_, _) => procedureCallStmt(stmt)
-    case CaseStmt(_, _, _) => visitSwitchStmt(stmt)
-    case SequenceStmt(stmts) => stmts.flatMap(s => s.accept(this))
-    case ReturnStmt(exp) => if(exp.accept(expVisitor).isDefined) List() else List((stmt, s"Expression $exp is ill typed."))
-    case ReadIntStmt(v) => if(env.lookup(v).isDefined) List() else List((stmt, s"Variable $v not declared."))
-    case WriteStmt(exp) => if(exp.accept(expVisitor).isDefined) List() else List((stmt, s"Expression $exp is ill typed."))
-  }
-
-  private def visitAssignment(stmt: Statement) = stmt match {
-    case AssignmentStmt(v, exp) =>
-      if (env.lookup(v).isDefined) {
-        if (exp.accept(expVisitor).isDefined)
-          List()
-        else List((stmt, s"Expression $exp is ill typed"))
-      }
-      else List((stmt, s"Variable $v not declared"))
-  }
-
-  private def visitIfElseStmt(stmt: Statement) = stmt match {
-    case IfElseStmt(condition, thenStmt, elseStmt) =>
-      if(condition.accept(expVisitor).contains(BooleanType)) {
-        val list1 = thenStmt.accept(this)
-        val list2 = if(elseStmt.isDefined) elseStmt.get.accept(this) else List()
-        list1 ++ list2
-      }
-      else List((stmt, s"Expression $condition do not have a boolean type"))
-  }
-
-  private def visitWhileStmt(stmt: Statement) = stmt match {
-    case WhileStmt(condition, stmt) =>
-      if(condition.accept(expVisitor).contains(BooleanType)) {
-        stmt.accept(this)
-      }
-      else List((stmt, s"Expression $condition do not have a boolean type"))
-  }
-
-  private def visitSwitchStmt(stmt: Statement) = stmt match {
-    case CaseStmt(exp, cases, elseStmt) =>
-      if(exp.accept(expVisitor).contains(IntegerType)){
-      var list2 = List[(br.unb.cic.oberon.ast.Statement, String)]()
-        cases.foreach (c =>     
-          c match {
-            case SimpleCase(condition, stmt1) =>
-              if(condition.accept(expVisitor).contains(IntegerType)) {
-                val list1 = stmt1.accept(this)
-                list1
-              }
-              else {
-                val list1 = List((stmt, s"Case value $condition does not have an integer type"))
-                list2 = list1 ++ list2
-                
-              }
-
-            case RangeCase(min, max, stmt2) =>
-              if(min.accept(expVisitor).contains(IntegerType) && max.accept(expVisitor).contains(IntegerType)){
-                val list1 = stmt2.accept(this)
-                list1
-              }
-              else {
-                val list1 = List((stmt, s"Min $min or max $max does not have an integer type"))
-                list2 = list1 ++ list2
-              } 
-          }
-
-        )
-        
-        val list3 = if(elseStmt.isDefined) elseStmt.get.accept(this) else List()
-        list2 ++ list3
-      }
-      else List((stmt, s"Expression $exp does not have an integer type"))
-  }
-
-  /*
-   * Type checker for a procedure call. This is the "toughest" implementation
-   * here. We have to check:
-   *
-   * (a) the procedure exists
-   * (b) the type of the actual arguments match the type of the formal arguments
-   * (c) the procedure body (stmt) is well typed.
-   *
-   * @param stmt (a procedure call)
-   *
-   * @return Our error representation (statement + string with the error message)
-   */
-  private def procedureCallStmt(stmt: Statement): List[(Statement, String)] = stmt match {
-    case ProcedureCallStmt(name, args) =>
-      val procedure = env.findProcedure(name)
-      if(procedure == null) return List((stmt, s"Procedure $name has not been declared."))
-      else {
-        // check if the type of the formal arguments and the actual arguments
-        // match.
-        val formalArgumentTypes = procedure.args.map(a => a.argumentType)
-        val actualArgumentTypes = args.map(a => a.accept(expVisitor).get)
-        // the two lists must have the same size.
-        if(formalArgumentTypes.size != actualArgumentTypes.size) {
-          return List((stmt, s"Wrong number of arguments to the $name procedure"))
-        }
-        val allTypesMatch = formalArgumentTypes.zip(actualArgumentTypes)
-          .map(pair => pair._1 == pair._2)
-          .forall(v => v)
-        if(!allTypesMatch) {
-          return List((stmt, s"The arguments do not match the $name formal arguments"))
-        }
-        // if everything above is ok, lets check the procedure body.
-        procedure.stmt.accept(this)
-      }
-  }
-}
-=======
-package br.unb.cic.oberon.tc
-
-import br.unb.cic.oberon.ast.{AddExpression, AndExpression, AssignmentStmt, BoolValue, BooleanType, Brackets, Constant, DivExpression, EQExpression, Expression, FormalArg, ForStmt, GTEExpression, GTExpression, IfElseStmt, IntValue, IntegerType, LTEExpression, LTExpression, MultExpression, NEQExpression, OberonModule, OrExpression, Procedure, ProcedureCallStmt, ReadIntStmt, ReturnStmt, SequenceStmt, Statement, SubExpression, Type, Undef, UndefinedType, VarExpression, VariableDeclaration, WhileStmt, WriteStmt}
-import br.unb.cic.oberon.environment.Environment
-import br.unb.cic.oberon.visitor.{OberonVisitor, OberonVisitorAdapter}
-
-class ExpressionTypeVisitor(val typeChecker: TypeChecker) extends OberonVisitorAdapter {
-  type T = Option[Type]
-
-  override def visit(t: Type): Option[Type] = t match {
-    case UndefinedType => None
-    case _ => Some(t)
-  }
-  override def visit(exp: Expression): Option[Type] = exp match {
-    case Brackets(exp) => exp.accept(this)
-    case IntValue(_) => Some(IntegerType)
-    case BoolValue(_) => Some(BooleanType)
-    case Undef() => None
-    case VarExpression(name) => if(typeChecker.env.lookup(name).isDefined) typeChecker.env.lookup(name).get.accept(this) else None
-    case EQExpression(left, right) => computeBinExpressionType(left, right, IntegerType, BooleanType)
-    case NEQExpression(left, right) => computeBinExpressionType(left, right, IntegerType, BooleanType)
-    case GTExpression(left, right) => computeBinExpressionType(left, right, IntegerType, BooleanType)
-    case LTExpression(left, right) => computeBinExpressionType(left, right, IntegerType, BooleanType)
-    case GTEExpression(left, right) => computeBinExpressionType(left, right, IntegerType, BooleanType)
-    case LTEExpression(left, right) => computeBinExpressionType(left, right, IntegerType, BooleanType)
-    case AddExpression(left, right) => computeBinExpressionType(left, right, IntegerType, IntegerType)
-    case SubExpression(left, right) => computeBinExpressionType(left, right, IntegerType, IntegerType)
-    case MultExpression(left, right) => computeBinExpressionType(left, right, IntegerType, IntegerType)
-    case DivExpression(left, right) => computeBinExpressionType(left, right, IntegerType, IntegerType)
-    case AndExpression(left, right) => computeBinExpressionType(left, right, BooleanType, BooleanType)
-    case OrExpression(left, right) => computeBinExpressionType(left, right, BooleanType, BooleanType)
-    // TODO: function call ...
-  }
-
-  def computeBinExpressionType(left: Expression, right: Expression, expected: Type, result: Type) : Option[Type] = {
-    val t1 = left.accept(this)
-    val t2 = right.accept(this)
-    if(t1 == t2 && t1.contains(expected)) Some(result) else None
-  }
-}
-
-class TypeChecker extends OberonVisitorAdapter {
-  type T = List[(Statement, String)]
-
-  val env =  new Environment[Type]()
-  val expVisitor = new ExpressionTypeVisitor(this)
-
-  override def visit(module: OberonModule): List[(Statement, String)] = {
-    module.constants.map(c => env.setGlobalVariable(c.name, c.exp.accept(expVisitor).get))
-    module.variables.map(v => env.setGlobalVariable(v.name, v.variableType))
-    module.procedures.map(p => env.declareProcedure(p))
-
-    // TODO: check if the procedures are well typed.
-
-    if(module.stmt.isDefined) module.stmt.get.accept(this)
-    else List()
-  }
-
-  override def visit(stmt: Statement) = stmt match {
-    case AssignmentStmt(_, _) => visitAssignment(stmt)
-    case IfElseStmt(_, _, _) => visitIfElseStmt(stmt)
-    case WhileStmt(_, _) => visitWhileStmt(stmt)
-    case ForStmt(_, _, _) => visitForStmt(stmt)
-    case ProcedureCallStmt(_, _) => procedureCallStmt(stmt)
-    case SequenceStmt(stmts) => stmts.flatMap(s => s.accept(this))
-    case ReturnStmt(exp) => if(exp.accept(expVisitor).isDefined) List() else List((stmt, s"Expression $exp is ill typed."))
-    case ReadIntStmt(v) => if(env.lookup(v).isDefined) List() else List((stmt, s"Variable $v not declared."))
-    case WriteStmt(exp) => if(exp.accept(expVisitor).isDefined) List() else List((stmt, s"Expression $exp is ill typed."))
-  }
-
-  private def visitAssignment(stmt: Statement) = stmt match {
-    case AssignmentStmt(v, exp) =>
-      if (env.lookup(v).isDefined) {
-        if (exp.accept(expVisitor).isDefined)
-          List()
-        else List((stmt, s"Expression $exp is ill typed"))
-      }
-      else List((stmt, s"Variable $v not declared"))
-  }
-
-  private def visitIfElseStmt(stmt: Statement) = stmt match {
-    case IfElseStmt(condition, thenStmt, elseStmt) =>
-      if(condition.accept(expVisitor).contains(BooleanType)) {
-        val list1 = thenStmt.accept(this)
-        val list2 = if(elseStmt.isDefined) elseStmt.get.accept(this) else List()
-        list1 ++ list2
-      }
-      else List((stmt, s"Expression $condition do not have a boolean type"))
-  }
-
-  private def visitWhileStmt(stmt: Statement) = stmt match {
-    case WhileStmt(condition, stmt) =>
-      if(condition.accept(expVisitor).contains(BooleanType)) {
-        stmt.accept(this)
-      }
-      else List((stmt, s"Expression $condition do not have a boolean type"))
-  }
-
-  private def visitForStmt(stmt: Statement) = stmt match {
-    case ForStmt(init, condition, stmt) =>
-      if(condition.accept(expVisitor).contains(BooleanType)) {
-        val list1 = init.accept(this)
-        val list2 = stmt.accept(this)
-        list1 ++ list2
-      }
-      else List((stmt, s"Expression $condition do not have a boolean type"))
-  }
-
-  /*
-   * Type checker for a procedure call. This is the "toughest" implementation
-   * here. We have to check:
-   *
-   * (a) the procedure exists
-   * (b) the type of the actual arguments match the type of the formal arguments
-   * (c) the procedure body (stmt) is well typed.
-   *
-   * @param stmt (a procedure call)
-   *
-   * @return Our error representation (statement + string with the error message)
-   */
-  private def procedureCallStmt(stmt: Statement): List[(Statement, String)] = stmt match {
-    case ProcedureCallStmt(name, args) =>
-      val procedure = env.findProcedure(name)
-      if(procedure == null) return List((stmt, s"Procedure $name has not been declared."))
-      else {
-        // check if the type of the formal arguments and the actual arguments
-        // match.
-        val formalArgumentTypes = procedure.args.map(a => a.argumentType)
-        val actualArgumentTypes = args.map(a => a.accept(expVisitor).get)
-        // the two lists must have the same size.
-        if(formalArgumentTypes.size != actualArgumentTypes.size) {
-          return List((stmt, s"Wrong number of arguments to the $name procedure"))
-        }
-        val allTypesMatch = formalArgumentTypes.zip(actualArgumentTypes)
-          .map(pair => pair._1 == pair._2)
-          .forall(v => v)
-        if(!allTypesMatch) {
-          return List((stmt, s"The arguments do not match the $name formal arguments"))
-        }
-        // if everything above is ok, lets check the procedure body.
-        procedure.stmt.accept(this)
-      }
-  }
-}
->>>>>>> 9fd0562c
+package br.unb.cic.oberon.tc
+
+import br.unb.cic.oberon.ast.{AddExpression, AndExpression, AssignmentStmt, BoolValue, BooleanType, Brackets, Constant, DivExpression, EQExpression, Expression, FormalArg, ForStmt, GTEExpression, GTExpression, IfElseStmt, IntValue, IntegerType, LTEExpression, LTExpression, MultExpression, NEQExpression, OberonModule, OrExpression, Procedure, ProcedureCallStmt, ReadIntStmt, ReturnStmt, SequenceStmt, Statement, SubExpression, Type, Undef, UndefinedType, VarExpression, VariableDeclaration, WhileStmt, WriteStmt}
+import br.unb.cic.oberon.environment.Environment
+import br.unb.cic.oberon.visitor.{OberonVisitor, OberonVisitorAdapter}
+
+class ExpressionTypeVisitor(val typeChecker: TypeChecker) extends OberonVisitorAdapter {
+  type T = Option[Type]
+
+  override def visit(t: Type): Option[Type] = t match {
+    case UndefinedType => None
+    case _ => Some(t)
+  }
+  override def visit(exp: Expression): Option[Type] = exp match {
+    case Brackets(exp) => exp.accept(this)
+    case IntValue(_) => Some(IntegerType)
+    case BoolValue(_) => Some(BooleanType)
+    case Undef() => None
+    case VarExpression(name) => if(typeChecker.env.lookup(name).isDefined) typeChecker.env.lookup(name).get.accept(this) else None
+    case EQExpression(left, right) => computeBinExpressionType(left, right, IntegerType, BooleanType)
+    case NEQExpression(left, right) => computeBinExpressionType(left, right, IntegerType, BooleanType)
+    case GTExpression(left, right) => computeBinExpressionType(left, right, IntegerType, BooleanType)
+    case LTExpression(left, right) => computeBinExpressionType(left, right, IntegerType, BooleanType)
+    case GTEExpression(left, right) => computeBinExpressionType(left, right, IntegerType, BooleanType)
+    case LTEExpression(left, right) => computeBinExpressionType(left, right, IntegerType, BooleanType)
+    case AddExpression(left, right) => computeBinExpressionType(left, right, IntegerType, IntegerType)
+    case SubExpression(left, right) => computeBinExpressionType(left, right, IntegerType, IntegerType)
+    case MultExpression(left, right) => computeBinExpressionType(left, right, IntegerType, IntegerType)
+    case DivExpression(left, right) => computeBinExpressionType(left, right, IntegerType, IntegerType)
+    case AndExpression(left, right) => computeBinExpressionType(left, right, BooleanType, BooleanType)
+    case OrExpression(left, right) => computeBinExpressionType(left, right, BooleanType, BooleanType)
+    // TODO: function call ...
+  }
+
+  def computeBinExpressionType(left: Expression, right: Expression, expected: Type, result: Type) : Option[Type] = {
+    val t1 = left.accept(this)
+    val t2 = right.accept(this)
+    if(t1 == t2 && t1.contains(expected)) Some(result) else None
+  }
+}
+
+class TypeChecker extends OberonVisitorAdapter {
+  type T = List[(Statement, String)]
+
+  val env =  new Environment[Type]()
+  val expVisitor = new ExpressionTypeVisitor(this)
+
+  override def visit(module: OberonModule): List[(Statement, String)] = {
+    module.constants.map(c => env.setGlobalVariable(c.name, c.exp.accept(expVisitor).get))
+    module.variables.map(v => env.setGlobalVariable(v.name, v.variableType))
+    module.procedures.map(p => env.declareProcedure(p))
+
+    // TODO: check if the procedures are well typed.
+
+    if(module.stmt.isDefined) module.stmt.get.accept(this)
+    else List()
+  }
+
+  override def visit(stmt: Statement) = stmt match {
+    case AssignmentStmt(_, _) => visitAssignment(stmt)
+    case IfElseStmt(_, _, _) => visitIfElseStmt(stmt)
+    case WhileStmt(_, _) => visitWhileStmt(stmt)
+    case ForStmt(_, _, _) => visitForStmt(stmt)
+    case ProcedureCallStmt(_, _) => procedureCallStmt(stmt)
+    case CaseStmt(_, _, _) => visitSwitchStmt(stmt)
+    case SequenceStmt(stmts) => stmts.flatMap(s => s.accept(this))
+    case ReturnStmt(exp) => if(exp.accept(expVisitor).isDefined) List() else List((stmt, s"Expression $exp is ill typed."))
+    case ReadIntStmt(v) => if(env.lookup(v).isDefined) List() else List((stmt, s"Variable $v not declared."))
+    case WriteStmt(exp) => if(exp.accept(expVisitor).isDefined) List() else List((stmt, s"Expression $exp is ill typed."))
+  }
+
+  private def visitAssignment(stmt: Statement) = stmt match {
+    case AssignmentStmt(v, exp) =>
+      if (env.lookup(v).isDefined) {
+        if (exp.accept(expVisitor).isDefined)
+          List()
+        else List((stmt, s"Expression $exp is ill typed"))
+      }
+      else List((stmt, s"Variable $v not declared"))
+  }
+
+  private def visitIfElseStmt(stmt: Statement) = stmt match {
+    case IfElseStmt(condition, thenStmt, elseStmt) =>
+      if(condition.accept(expVisitor).contains(BooleanType)) {
+        val list1 = thenStmt.accept(this)
+        val list2 = if(elseStmt.isDefined) elseStmt.get.accept(this) else List()
+        list1 ++ list2
+      }
+      else List((stmt, s"Expression $condition do not have a boolean type"))
+  }
+
+  private def visitWhileStmt(stmt: Statement) = stmt match {
+    case WhileStmt(condition, stmt) =>
+      if(condition.accept(expVisitor).contains(BooleanType)) {
+        stmt.accept(this)
+      }
+      else List((stmt, s"Expression $condition do not have a boolean type"))
+  }
+
+  private def visitForStmt(stmt: Statement) = stmt match {
+    case ForStmt(init, condition, stmt) =>
+      if(condition.accept(expVisitor).contains(BooleanType)) {
+        val list1 = init.accept(this)
+        val list2 = stmt.accept(this)
+        list1 ++ list2
+      }
+      else List((stmt, s"Expression $condition do not have a boolean type"))
+  }
+
+  private def visitSwitchStmt(stmt: Statement) = stmt match {
+    case CaseStmt(exp, cases, elseStmt) =>
+      if(exp.accept(expVisitor).contains(IntegerType)){
+      var list2 = List[(br.unb.cic.oberon.ast.Statement, String)]()
+        cases.foreach (c =>
+          c match {
+            case SimpleCase(condition, stmt1) =>
+              if(condition.accept(expVisitor).contains(IntegerType)) {
+                val list1 = stmt1.accept(this)
+                list1
+              }
+              else {
+                val list1 = List((stmt, s"Case value $condition does not have an integer type"))
+                list2 = list1 ++ list2
+
+              }
+
+            case RangeCase(min, max, stmt2) =>
+              if(min.accept(expVisitor).contains(IntegerType) && max.accept(expVisitor).contains(IntegerType)){
+                val list1 = stmt2.accept(this)
+                list1
+              }
+              else {
+                val list1 = List((stmt, s"Min $min or max $max does not have an integer type"))
+                list2 = list1 ++ list2
+              }
+          }
+
+        )
+
+        val list3 = if(elseStmt.isDefined) elseStmt.get.accept(this) else List()
+        list2 ++ list3
+      }
+      else List((stmt, s"Expression $exp does not have an integer type"))
+  }
+
+  /*
+   * Type checker for a procedure call. This is the "toughest" implementation
+   * here. We have to check:
+   *
+   * (a) the procedure exists
+   * (b) the type of the actual arguments match the type of the formal arguments
+   * (c) the procedure body (stmt) is well typed.
+   *
+   * @param stmt (a procedure call)
+   *
+   * @return Our error representation (statement + string with the error message)
+   */
+  private def procedureCallStmt(stmt: Statement): List[(Statement, String)] = stmt match {
+    case ProcedureCallStmt(name, args) =>
+      val procedure = env.findProcedure(name)
+      if(procedure == null) return List((stmt, s"Procedure $name has not been declared."))
+      else {
+        // check if the type of the formal arguments and the actual arguments
+        // match.
+        val formalArgumentTypes = procedure.args.map(a => a.argumentType)
+        val actualArgumentTypes = args.map(a => a.accept(expVisitor).get)
+        // the two lists must have the same size.
+        if(formalArgumentTypes.size != actualArgumentTypes.size) {
+          return List((stmt, s"Wrong number of arguments to the $name procedure"))
+        }
+        val allTypesMatch = formalArgumentTypes.zip(actualArgumentTypes)
+          .map(pair => pair._1 == pair._2)
+          .forall(v => v)
+        if(!allTypesMatch) {
+          return List((stmt, s"The arguments do not match the $name formal arguments"))
+        }
+        // if everything above is ok, lets check the procedure body.
+        procedure.stmt.accept(this)
+      }
+  }
+}