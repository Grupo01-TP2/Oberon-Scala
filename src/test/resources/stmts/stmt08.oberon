--- conflicted
+++ resolved
@@ -3,19 +3,11 @@
 VAR	
   x, y, z, k : INTEGER;	
 
-<<<<<<< HEAD
-    FOR x := 0 TO x < y DO
-        FOR z := 0 TO z < y DO
-            k := z + x
-        END
-    END;
-=======
 BEGIN	
     readInt(y);	
->>>>>>> b140f745
 
-    FOR x := 0 TO y DO	
-        FOR z := 0 TO y DO	
+    FOR x := 0 TO x < y DO	
+        FOR z := 0 TO z < y DO	
             k := z + x	
         END	
     END;	
