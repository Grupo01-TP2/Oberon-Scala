--- conflicted
+++ resolved
@@ -1956,7 +1956,6 @@
     assert(module.stmt.isDefined)
   }
 
-<<<<<<< HEAD
   test("Printing new types on console") {
     val path = Paths.get(getClass.getClassLoader.getResource("aritmetic/aritmetic34.oberon").getFile)
 
@@ -1964,7 +1963,37 @@
 
     val content = String.join("\n", Files.readAllLines(path))
     val module = ScalaParser.parse(content)
-=======
+
+    assert(module.name == "SimpleModule")
+
+    val sequence = module.stmt.get.asInstanceOf[SequenceStmt]
+    val stmts = sequence.stmts
+    assert(stmts(5) == WriteStmt(VarExpression("v")))
+    assert(stmts(6) == WriteStmt(VarExpression("w")))
+    assert(stmts(7) == WriteStmt(VarExpression("x")))
+    assert(stmts(8) == WriteStmt(VarExpression("y")))
+    assert(stmts(9) == WriteStmt(VarExpression("z")))
+  }
+
+  test("Reading new types") {
+    val path = Paths.get(getClass.getClassLoader.getResource("aritmetic/aritmetic35.oberon").getFile)
+
+    assert(path != null)
+
+    val content = String.join("\n", Files.readAllLines(path))
+    val module = ScalaParser.parse(content)
+
+    assert(module.name == "SimpleModule")
+
+    val sequence = module.stmt.get.asInstanceOf[SequenceStmt]
+    val stmts = sequence.stmts
+    assert(stmts.head == ReadLongRealStmt("v"))
+    assert(stmts(1) == ReadRealStmt("w"))
+    assert(stmts(2) == ReadLongIntStmt("x"))
+    assert(stmts(3) == ReadIntStmt("y"))
+    assert(stmts(4) == ReadShortIntStmt("z"))
+  }
+
   test("Testing the parser for simple expressions") {
     val intValue1 = "1"
     val sum = "x + 4"
@@ -2196,35 +2225,4 @@
     val constant2 = ScalaParser.parserREPL(const2)
     assert(constant2 == REPLConstant(Constant("y",AddExpression(VarExpression("x"),IntValue(1)))))
   }
->>>>>>> cce4ffdb
-
-    assert(module.name == "SimpleModule")
-
-    val sequence = module.stmt.get.asInstanceOf[SequenceStmt]
-    val stmts = sequence.stmts
-    assert(stmts(5) == WriteStmt(VarExpression("v")))
-    assert(stmts(6) == WriteStmt(VarExpression("w")))
-    assert(stmts(7) == WriteStmt(VarExpression("x")))
-    assert(stmts(8) == WriteStmt(VarExpression("y")))
-    assert(stmts(9) == WriteStmt(VarExpression("z")))
-  }
-
-  test("Reading new types") {
-    val path = Paths.get(getClass.getClassLoader.getResource("aritmetic/aritmetic35.oberon").getFile)
-
-    assert(path != null)
-
-    val content = String.join("\n", Files.readAllLines(path))
-    val module = ScalaParser.parse(content)
-
-    assert(module.name == "SimpleModule")
-
-    val sequence = module.stmt.get.asInstanceOf[SequenceStmt]
-    val stmts = sequence.stmts
-    assert(stmts.head == ReadLongRealStmt("v"))
-    assert(stmts(1) == ReadRealStmt("w"))
-    assert(stmts(2) == ReadLongIntStmt("x"))
-    assert(stmts(3) == ReadIntStmt("y"))
-    assert(stmts(4) == ReadShortIntStmt("z"))
-  }
 }