package br.unb.cic.oberon.parser

import java.nio.file.{Files, Paths}

import org.scalatest.funsuite.AnyFunSuite
import br.unb.cic.oberon.ast._

class ParserTestSuite extends AnyFunSuite {

  test("Testing the oberon simple01 code") {
    val path = Paths.get(getClass.getClassLoader.getResource("simple/simple01.oberon").getFile)

    assert(path != null)

    val content = String.join("\n", Files.readAllLines(path))
    val module = ScalaParser.parse(content)

    assert(module.name == "SimpleModule")
    assert(module.constants.size == 1)
    assert(module.constants.head == Constant("x", IntValue(5)))
  }

  test("Testing the oberon simple02 code. This module has one constants and two variables") {
    val path = Paths.get(getClass.getClassLoader.getResource("simple/simple02.oberon").getFile)

    assert(path != null)

    val content = String.join("\n", Files.readAllLines(path))
    val module = ScalaParser.parse(content)

    assert(module.name == "SimpleModule")
    assert(module.constants.size == 1)
    assert(module.constants.head == Constant("x", IntValue(5)))
    assert(module.variables.size == 2)
    assert(module.variables.head == VariableDeclaration("abc", IntegerType))
    assert(module.variables(1) == VariableDeclaration("def", BooleanType))
  }

  test("Testing the oberon simple03 code. This module has three constants and two variables") {
    val path = Paths.get(getClass.getClassLoader.getResource("simple/simple03.oberon").getFile)

    assert(path != null)

    val content = String.join("\n", Files.readAllLines(path))
    val module = ScalaParser.parse(content)

    assert(module.name == "SimpleModule")
    assert(module.constants.size == 3)
    assert(module.constants.head == Constant("x", IntValue(5)))
    assert(module.constants(1) == Constant("y", IntValue(10)))
    assert(module.constants(2) == Constant("z", BoolValue(true)))

    assert(module.variables.size == 2)
    assert(module.variables.head == VariableDeclaration("abc", IntegerType))
    assert(module.variables(1) == VariableDeclaration("def", BooleanType))
  }

  test("Testing the oberon simple04 code. This module has three constants, a sum, and two variables") {
    val path = Paths.get(getClass.getClassLoader.getResource("simple/simple04.oberon").getFile)

    assert(path != null)

    val content = String.join("\n", Files.readAllLines(path))
    val module = ScalaParser.parse(content)

    assert(module.name == "SimpleModule")
    assert(module.constants.size == 3)
    assert(module.constants.head == Constant("x", IntValue(5)))
    assert(module.constants(1) == Constant("y", IntValue(10)))
    assert(module.constants(2) == Constant("z", AddExpression(IntValue(5), IntValue(10))))


    assert(module.variables.size == 2)
    assert(module.variables.head == VariableDeclaration("abc", IntegerType))
    assert(module.variables(1) == VariableDeclaration("def", BooleanType))
  }

  test("Testing the oberon simple05 code. This module has one constant, a multiplication, and two variables") {
    val path = Paths.get(getClass.getClassLoader.getResource("simple/simple05.oberon").getFile)

    assert(path != null)

    val content = String.join("\n", Files.readAllLines(path))
    val module = ScalaParser.parse(content)

    assert(module.name == "SimpleModule")
    assert(module.constants.size == 1)
    assert(module.constants.head == Constant("z", MultExpression(IntValue(5), IntValue(10))))


    assert(module.variables.size == 2)
    assert(module.variables.head == VariableDeclaration("abc", IntegerType))
    assert(module.variables(1) == VariableDeclaration("def", BooleanType))
  }


  test("Testing the oberon simple06 code. This module has one constants, complex expression, and two variables") {
    val path = Paths.get(getClass.getClassLoader.getResource("simple/simple06.oberon").getFile)

    assert(path != null)

    val content = String.join("\n", Files.readAllLines(path))
    val module = ScalaParser.parse(content)

    assert(module.name == "SimpleModule")
    assert(module.constants.size == 1)
    assert(module.constants.head == Constant("z", AddExpression(IntValue(5), MultExpression(IntValue(10), IntValue(3)))))


    assert(module.variables.size == 2)
    assert(module.variables.head == VariableDeclaration("abc", IntegerType))
    assert(module.variables(1) == VariableDeclaration("def", BooleanType))
  }

  test("Testing the oberon simple07 code. This module has two constants, a complex expression, and two variables") {
    val path = Paths.get(getClass.getClassLoader.getResource("simple/simple07.oberon").getFile)

    assert(path != null)

    val content = String.join("\n", Files.readAllLines(path))
    val module = ScalaParser.parse(content)

    assert(module.name == "SimpleModule")
    assert(module.constants.size == 2)
    assert(module.constants.head == Constant("x", AddExpression(IntValue(5), MultExpression(IntValue(10), IntValue(3)))))
      assert(module.constants(1) == Constant("y",
        AddExpression(IntValue(5),
         DivExpression(
           MultExpression(IntValue(10), IntValue(3)),
           IntValue(5)))))

    assert(module.variables.size == 2)
    assert(module.variables.head == VariableDeclaration("abc", IntegerType))
    assert(module.variables(1) == VariableDeclaration("def", BooleanType))
  }

  test("Testing the oberon simple08 code. This module has three constants, a boolean expresson, and two variables") {
    val path = Paths.get(getClass.getClassLoader.getResource("simple/simple08.oberon").getFile)

    assert(path != null)

    val content = String.join("\n", Files.readAllLines(path))
    val module = ScalaParser.parse(content)

    assert(module.name == "SimpleModule")
    assert(module.constants.size == 3)
    assert(module.constants.head == Constant("x", BoolValue(false)))
    assert(module.constants(1) == Constant("y", BoolValue(true)))
    assert(module.constants(2) == Constant("z", AndExpression(BoolValue(true), BoolValue(false))))
  }

  test("Testing the oberon simple09 code. This module has one constant and an expression involving both 'and' and 'or'") {
    val path = Paths.get(getClass.getClassLoader.getResource("simple/simple09.oberon").getFile)

    assert(path != null)

    val content = String.join("\n", Files.readAllLines(path))
    val module = ScalaParser.parse(content)

    assert(module.name == "SimpleModule")
    assert(module.constants.size == 1)
    assert(module.constants.head == Constant("z", OrExpression(AndExpression(BoolValue(true), BoolValue(false)), BoolValue(false))))
  }

    test("Testing the oberon arrayIndex01 module. This module has a ArrayIndex") {
    val path = Paths.get(getClass.getClassLoader.getResource("simple/arrayIndex01.oberon").getFile)

    assert(path != null)

    val content = String.join("\n", Files.readAllLines(path))
    val module = ScalaParser.parse(content)

    assert(module.name == "SimpleModule")

    assert(module.variables.size == 1)
    assert(module.variables.head == VariableDeclaration("x", IntegerType))

    assert(module.stmt.isDefined)

    // assert that the main block contains a sequence of statements
    module.stmt.get match {
      case SequenceStmt(stmts) => assert(stmts.length == 2)
      case _ => fail("we are expecting two stmts in the main block")
    }

    // now we can assume that the main block contains a sequence of stmts
    val sequence = module.stmt.get.asInstanceOf[SequenceStmt]
    val stmts = sequence.stmts

    assert(stmts.head == AssignmentStmt("x", ArraySubscript(VarExpression("a"),AddExpression(IntValue(2), IntValue(6)))))
    assert(stmts(1) == WriteStmt(VarExpression("x")))
  }

  test("Testing the oberon arrayIndex02 code. This module has a ArrayIndex") {
    val path = Paths.get(getClass.getClassLoader.getResource("simple/arrayIndex02.oberon").getFile)

    assert(path != null)

    val content = String.join("\n", Files.readAllLines(path))
    val module = ScalaParser.parse(content)

    assert(module.name == "SimpleModule")

    assert(module.variables.size == 1)
    assert(module.variables.head == VariableDeclaration("x", IntegerType))

    assert(module.stmt.isDefined)

    // assert that the main block contains a sequence of statements
    module.stmt.get match {
      case SequenceStmt(stmts) => assert(stmts.length == 2)
      case _ => fail("we are expecting two stmts in the main block")
    }

    // now we can assume that the main block contains a sequence of stmts
    val sequence = module.stmt.get.asInstanceOf[SequenceStmt]
    val stmts = sequence.stmts

    assert(stmts.head == AssignmentStmt("x", ArraySubscript(VarExpression("a"),IntValue(8))))
    assert(stmts(1) == WriteStmt(VarExpression("x")))
  }

  test("Testing the oberon stmt01 code. This module has a block of three statements") {
    val path = Paths.get(getClass.getClassLoader.getResource("stmts/stmt01.oberon").getFile)

    assert(path != null)

    val content = String.join("\n", Files.readAllLines(path))
    val module = ScalaParser.parse(content)

    assert(module.name == "SimpleModule")

    assert(module.stmt.isDefined)

    // assert that the main block contains a sequence of statements
    module.stmt.get match {
      case SequenceStmt(stmts) => assert(stmts.length == 3)
      case _ => fail("we are expecting three stmts in the main block")
    }

    // now we can assume that the main block contains a sequence of stmts
    val sequence = module.stmt.get.asInstanceOf[SequenceStmt]
    val stmts = sequence.stmts

    assert(stmts.head == ReadIntStmt("x"))
    assert(stmts(1) == ReadIntStmt("y"))
    assert(stmts(2) == WriteStmt(AddExpression(VarExpression("x"), VarExpression("y"))))
  }

  test("Testing the oberon stmt02 code. This module has a block of four statements") {
    val path = Paths.get(getClass.getClassLoader.getResource("stmts/stmt02.oberon").getFile)

    assert(path != null)

    val content = String.join("\n", Files.readAllLines(path))
    val module = ScalaParser.parse(content)

    assert(module.name == "SimpleModule")

    assert(module.stmt.isDefined)

    // assert that the main block contains a sequence of statements
    module.stmt.get match {
      case SequenceStmt(stmts) => assert(stmts.length == 4)
      case _ => fail("we are expecting three stmts in the main block")
    }

    // now we can assume that the main block contains a sequence of stmts
    val sequence = module.stmt.get.asInstanceOf[SequenceStmt]
    val stmts = sequence.stmts

    assert(stmts.head == ReadIntStmt("x"))
    assert(stmts(1) == ReadIntStmt("y"))
    assert(stmts(2) == AssignmentStmt("z", AddExpression(VarExpression("x"), VarExpression("y"))))
    assert(stmts(3) == WriteStmt(VarExpression("z")))
  }

  test("Testing the oberon stmt03 code. This module has IF-THEN statement") {
    val path = Paths.get(getClass.getClassLoader.getResource("stmts/stmt03.oberon").getFile)

    assert(path != null)

    val content = String.join("\n", Files.readAllLines(path))
    val module = ScalaParser.parse(content)

    assert(module.name == "SimpleModule")

    assert(module.stmt.isDefined)

    // assert that the main block contains a sequence of statements
    module.stmt.get match {
      case SequenceStmt(stmts) => assert(stmts.length == 4)
      case _ => fail("we are expecting three stmts in the main block")
    }

    // now we can assume that the main block contains a sequence of stmts
    val sequence = module.stmt.get.asInstanceOf[SequenceStmt]
    val stmts = sequence.stmts

    assert(stmts.head == ReadIntStmt("x"))
    assert(stmts(1) == ReadIntStmt("max"))

    // the third stmt must be an IfElseStmt
    stmts(2) match {
      case IfElseStmt(cond, s1, s2) =>
        assert(cond == GTExpression(VarExpression("x"),VarExpression("max")))
        assert(s1 == AssignmentStmt("max",VarExpression("x")))
        assert(s2.isEmpty) // the else stmt is None
      case _ => fail("expecting an if-then stmt")
    }

    assert(stmts(3) == WriteStmt(VarExpression("max")))
  }

  test("Testing the oberon stmt04 code. This module has a While statement") {
    val path = Paths.get(getClass.getClassLoader.getResource("stmts/stmt04.oberon").getFile)

    assert(path != null)

    val content = String.join("\n", Files.readAllLines(path))
    val module = ScalaParser.parse(content)

    assert(module.name == "SimpleModule")

    assert(module.stmt.isDefined)

    // assert that the main block contains a sequence of statements
    module.stmt.get match {
      case SequenceStmt(stmts) => assert(stmts.length == 4)
      case _ => fail("we are expecting three stmts in the main block")
    }

    // now we can assume that the main block contains a sequence of stmts
    val sequence = module.stmt.get.asInstanceOf[SequenceStmt]
    val stmts = sequence.stmts

    assert(stmts.head == ReadIntStmt("x"))
    assert(stmts(1) == ReadIntStmt("y"))

    // the third stmt must be an WhileStmt
    stmts(2) match {
      case WhileStmt(cond, stmt) =>
        assert(cond == LTExpression(VarExpression("x"),VarExpression("y")))
        assert(stmt == AssignmentStmt("x", MultExpression(VarExpression("x"), VarExpression("x"))))
      case _ => fail("expecting an if-then stmt")
    }
    assert(stmts(3) == WriteStmt(VarExpression("x")))
  }

  test("Testing the oberon stmt06 code. This module has a simple case statement") {
    val path = Paths.get(getClass.getClassLoader.getResource("stmts/stmt06.oberon").getFile)

    assert(path != null)

    val content = String.join("\n", Files.readAllLines(path))
    val module = ScalaParser.parse(content)

    assert(module.name == "SimpleModule")

    assert(!module.stmt.isEmpty)
    

    module.stmt.getOrElse(false) match {
      case SequenceStmt(stmts) => assert(stmts.length == 3)
      case _ => fail("Expected a sequence of 3 statements!!")
    }

    val sequenceStmts = module.stmt.get.asInstanceOf[SequenceStmt].stmts;

    assert(sequenceStmts(0) == ReadIntStmt("xs"))

    val myCaseStmt = sequenceStmts(1).asInstanceOf[CaseStmt]

    assert(myCaseStmt.exp == VarExpression("xs"))

    assert(myCaseStmt.cases.length == 4)

    var caseLabel = 1
    var caseValAssigment = 5
    myCaseStmt.cases.foreach(miniCase => {

      val _miniCase = miniCase.asInstanceOf[SimpleCase]

      assert(_miniCase.condition == IntValue(caseLabel))
      assert(_miniCase.stmt == AssignmentStmt("xs", IntValue(caseValAssigment)))
      caseLabel += 1
      caseValAssigment *= 2
    })

    myCaseStmt.elseStmt.getOrElse(false) match {
      case AssignmentStmt(varName, exp) => {
        assert(varName == "xs")
        assert(exp == IntValue(0))
      }
      case _ => fail("Expected an else on the case statement!")
    }
    assert(sequenceStmts(2) == WriteStmt(VarExpression("xs")))

  }
  
  test("Testing the oberon stmt07 code. This module has a For statement") {
    val path = Paths.get(getClass.getClassLoader.getResource("stmts/stmt07.oberon").getFile)

    assert(path != null)

    val content = String.join("\n", Files.readAllLines(path))
    val module = ScalaParser.parse(content)

    assert(module.name == "SimpleModule")

    assert(module.stmt.isDefined)

    // assert that the main block contains a sequence of statements
    module.stmt.get match {
      case SequenceStmt(stmts) => assert(stmts.length == 3)
      case _ => fail("we are expecting three stmts in the main block")
    }

    // now we can assume that the main block contains a sequence of stmts
    val sequence = module.stmt.get.asInstanceOf[SequenceStmt]

    val stmts = sequence.stmts

    assert(stmts.head == ReadIntStmt("x"))

    // the third stmt must be an ForStmt
    stmts(1) match {
      case ForStmt(init, cond, stmt) =>
        assert(init == AssignmentStmt("y", IntValue(0)))
        assert(cond == LTExpression(VarExpression("y"), VarExpression("x")))
        assert(stmt == AssignmentStmt("z", AddExpression(VarExpression("z"), VarExpression("y"))))
      case _ => fail("expecting an assigment stmt and if-then stmt")
    }

    assert(stmts(2) == WriteStmt(VarExpression("z")))

  }

  test("Testing the oberon stmt08 code. This module has a For statement") {
    val path = Paths.get(getClass.getClassLoader.getResource("stmts/stmt08.oberon").getFile)

    assert(path != null)

    val content = String.join("\n", Files.readAllLines(path))
    val module = ScalaParser.parse(content)

    assert(module.name == "SimpleModule")

    assert(module.stmt.isDefined)

    // assert that the main block contains a sequence of statements
    module.stmt.get match {
      case SequenceStmt(stmts) => assert(stmts.length == 3)
      case _ => fail("we are expecting three stmts in the main block")
    }

    // now we can assume that the main block contains a sequence of stmts
    val sequence = module.stmt.get.asInstanceOf[SequenceStmt]

    val stmts = sequence.stmts
    
    val code = AssignmentStmt("k", AddExpression(VarExpression("z"), VarExpression("x")))

    assert(stmts.head == ReadIntStmt("y"))

    stmts(1) match {
      case ForStmt(init, cond, stmt) =>
        assert(init == AssignmentStmt("x", IntValue(0)))
        assert(cond == LTExpression(VarExpression("x"),VarExpression("y")))
        assert(stmt == ForStmt(AssignmentStmt("z", IntValue(0)), LTExpression(VarExpression("z"),VarExpression("y")), code))
      case _ => fail("expecting an assigment stmt and if-then stmt")
    }
 
    
    assert(stmts(2) == WriteStmt(VarExpression("k")))

  }

  test("Testing the oberon stmt09 code. This module has a For statement") {
    val path = Paths.get(getClass.getClassLoader.getResource("stmts/stmt09.oberon").getFile)

    assert(path != null)

    val content = String.join("\n", Files.readAllLines(path))
    val module = ScalaParser.parse(content)

    assert(module.name == "SimpleModule")

    assert(module.stmt.isDefined)

    // assert that the main block contains a sequence of statements
    module.stmt.get match {
      case SequenceStmt(stmts) => assert(stmts.length == 2)
      case _ => fail("we are expecting two stmts in the main block")
    }

    // now we can assume that the main block contains a sequence of stmts
    val sequence = module.stmt.get.asInstanceOf[SequenceStmt]

    val stmts = sequence.stmts

    // the third stmt must be an ForStmt
    stmts.head match {
      case ForStmt(init, cond, stmt) =>
        assert(init == AssignmentStmt("y", IntValue(0)))
        assert(cond == LTExpression(VarExpression("y"), IntValue(10)))
        assert(stmt == AssignmentStmt("z", AddExpression(VarExpression("z"), VarExpression("y"))))
      case _ => fail("expecting an assigment stmt and if-then stmt")
    }

    assert(stmts(1) == WriteStmt(VarExpression("z")))

  }
  
  test("Testing the oberon stmt10 code. This module has a For statement") {
    val path = Paths.get(getClass.getClassLoader.getResource("stmts/stmt10.oberon").getFile)

    assert(path != null)

    val content = String.join("\n", Files.readAllLines(path))
    val module = ScalaParser.parse(content)

    assert(module.name == "SimpleModule")

    assert(module.stmt.isDefined)

    // assert that the main block contains a sequence of statements
    module.stmt.get match {
      case SequenceStmt(stmts) => assert(stmts.length == 3)
      case _ => fail("we are expecting three stmts in the main block")
    }

    // now we can assume that the main block contains a sequence of stmts
    val sequence = module.stmt.get.asInstanceOf[SequenceStmt]
    val stmts = sequence.stmts

    val code = AssignmentStmt("y", AddExpression(VarExpression("y"), IntValue(2)));
    val code2 = AssignmentStmt("z", AddExpression(VarExpression("z"), VarExpression("y")));

    assert(stmts.head == ReadIntStmt("x"))

    // the third stmt must be an ForStmt
    stmts(1) match {
      case ForStmt(init, cond, stmt) =>
        assert(init == AssignmentStmt("y", IntValue(0)))
        assert(cond == LTExpression(VarExpression("y"),VarExpression("x")))
        assert(stmt == SequenceStmt(List(code, code2)))
      case _ => fail("expecting an assigment stmt and if-then stmt") 
    }

    assert(stmts(2) == WriteStmt(VarExpression("z")))

  }
  
  ignore("Testing the oberon stmt11 code. This module has a For statement") {
    val path = Paths.get(getClass.getClassLoader.getResource("stmts/stmt11.oberon").getFile)

    assert(path != null)

    val content = String.join("\n", Files.readAllLines(path))
    val module = ScalaParser.parse(content)

    assert(module.name == "SimpleModule")

    assert(module.stmt.isDefined)

    // assert that the main block contains a sequence of statements
    module.stmt.get match {
      case SequenceStmt(stmts) => assert(stmts.length == 3)
      case _ => fail("we are expecting three stmts in the main block")
    }

    // now we can assume that the main block contains a sequence of stmts
    val sequence = module.stmt.get.asInstanceOf[SequenceStmt]
    val stmts = sequence.stmts

    val code = ReadIntStmt("z")
    val adicao = AddExpression(VarExpression("y"), IntValue(1))
    val code1 = AssignmentStmt("z", DivExpression(VarExpression("z"), adicao))
    val code2 = WriteStmt(VarExpression("z"))

    assert(stmts.head == ReadIntStmt("x"))

    // the third stmt must be an ForStmt
    stmts(1) match {
      case ForStmt(init, cond, stmt) =>
        assert(init == AssignmentStmt("y", IntValue(0)))
        assert(cond == LTExpression(VarExpression("y"),VarExpression("x")))
        assert(stmt == SequenceStmt(List(code, code1, code2)))
      case _ => fail("expecting an assigment stmt and if-then stmt") 
    }

  }

  test("Testing the oberon stmt12 code. This module has a For statement") {
    val path = Paths.get(getClass.getClassLoader.getResource("stmts/stmt12.oberon").getFile)

    assert(path != null)

    val content = String.join("\n", Files.readAllLines(path))
    val module = ScalaParser.parse(content)

    assert(module.name == "SimpleModule")

    assert(module.stmt.isDefined)

    // assert that the main block contains a sequence of statements
    module.stmt.get match {
      case SequenceStmt(stmts) => assert(stmts.length == 8)
      case _ => fail("we are expecting three stmts in the main block")
    }

    // now we can assume that the main block contains a sequence of stmts
    val sequence = module.stmt.get.asInstanceOf[SequenceStmt]

    val stmts = sequence.stmts

    val multiplica = MultExpression(VarExpression("w"), AddExpression(VarExpression("y"), IntValue(1)))
    val codiguinho = AddExpression(VarExpression("v"), multiplica)
    val codee = ReadIntStmt("w");
    val code = AssignmentStmt("v", codiguinho);

    val code2 = AssignmentStmt("u", AddExpression(VarExpression("u"),VarExpression("w")));

    assert(stmts.head == ReadIntStmt("x"))
    assert(stmts(1) == AssignmentStmt("v", IntValue(0)))

    stmts(2) match {
      case ForStmt(init, cond, stmt) =>
        assert(init == AssignmentStmt("y", IntValue(0)))
        assert(cond == LTExpression(VarExpression("y"),VarExpression("x")))
        assert(stmt == SequenceStmt(List(codee, code)))
      case _ => fail("expecting an assigment stmt and if-then stmt")
    }
    
    assert(stmts(3) == AssignmentStmt("v", DivExpression(VarExpression("v"), VarExpression("x"))))

    stmts(4) match {
      case ForStmt(init, cond, stmt) =>
        assert(init == AssignmentStmt("z", IntValue(0)))
        assert(cond == LTExpression(VarExpression("z"),VarExpression("x")))
        assert(stmt == SequenceStmt(List(codee, code2)))
      case _ => fail("expecting an assigment stmt and if-then stmt")
    }
    assert(stmts(5) == AssignmentStmt("u", DivExpression(VarExpression("u"), VarExpression("x")))) 

    assert(stmts(6) == WriteStmt(VarExpression("v")))
    assert(stmts(7) == WriteStmt(VarExpression("u")))
  }

  test("Testing the oberon stmt13 code. This module has a For statement") {
    val path = Paths.get(getClass.getClassLoader.getResource("stmts/stmt13.oberon").getFile)

    assert(path != null)

    val content = String.join("\n", Files.readAllLines(path))
    val module = ScalaParser.parse(content)

    assert(module.name == "SimpleModule")

    assert(module.stmt.isDefined)

    // assert that the main block contains a sequence of statements
    module.stmt.get match {
      case SequenceStmt(stmts) => assert(stmts.length == 3)
      case _ => fail("we are expecting three stmts in the main block")
    }

    // now we can assume that the main block contains a sequence of stmts
    val sequence = module.stmt.get.asInstanceOf[SequenceStmt]
    val stmts = sequence.stmts

    assert(stmts.head == ReadIntStmt("x"))

    // the third stmt must be an ForStmt
    stmts(1) match {
      case ForStmt(init, cond, stmt) =>
        assert(init == AssignmentStmt("y", VarExpression("x")))
        assert(cond == LTExpression(VarExpression("y"), IntValue(100)))
        assert(stmt == AssignmentStmt("y", MultExpression(VarExpression("y"), VarExpression("y"))))
      case _ => fail("expecting an assigment stmt and if-then stmt") 
    }

    assert(stmts(2) == WriteStmt(VarExpression("y")))

  }

  test("Testing the oberon stmt14 code. This module has a For statement") {
    val path = Paths.get(getClass.getClassLoader.getResource("stmts/stmt14.oberon").getFile)

    assert(path != null)

    val content = String.join("\n", Files.readAllLines(path))
    val module = ScalaParser.parse(content)

    assert(module.name == "SimpleModule")

    assert(module.stmt.isDefined)

    // assert that the main block contains a sequence of statements
    module.stmt.get match {
      case SequenceStmt(stmts) => assert(stmts.length == 2)
      case _ => fail("we are expecting three stmts in the main block")
    }

    // now we can assume that the main block contains a sequence of stmts
    val sequence = module.stmt.get.asInstanceOf[SequenceStmt]
    val stmts = sequence.stmts

    val code = AssignmentStmt("y", SubExpression(VarExpression("y"), IntValue(2)));
    val code2 = WriteStmt(VarExpression("y"));

    assert(stmts.head == ReadIntStmt("x"))

    // the third stmt must be an ForStmt
    stmts(1) match {
      case ForStmt(init, cond, stmt) =>
        assert(init == AssignmentStmt("y", VarExpression("x")))
        assert(cond == GTExpression(VarExpression("y"), IntValue(0)))
        assert(stmt == SequenceStmt(List(code, code2)))
      case _ => fail("expecting an assigment stmt and if-then stmt") 
    }

  }

   test("Testing the oberon stmt15 code. This module has a For statement") {
    val path = Paths.get(getClass.getClassLoader.getResource("stmts/stmt15.oberon").getFile)

    assert(path != null)

    val content = String.join("\n", Files.readAllLines(path))
    val module = ScalaParser.parse(content)

    assert(module.name == "SimpleModule")

    assert(module.stmt.isDefined)

    // assert that the main block contains a sequence of statements
    module.stmt.get match {
      case SequenceStmt(stmts) => assert(stmts.length == 3)
      case _ => fail("we are expecting three stmts in the main block")
    }

    // now we can assume that the main block contains a sequence of stmts
    val sequence = module.stmt.get.asInstanceOf[SequenceStmt]
    val stmts = sequence.stmts

    val code = ReadIntStmt("z")
    val adicao = MultExpression(VarExpression("y"), VarExpression("x"))
    val code1 = AssignmentStmt("z", DivExpression(VarExpression("z"), adicao))

    assert(stmts.head == ReadIntStmt("x"))

    // the third stmt must be an ForStmt
    stmts(1) match {
      case ForStmt(init, cond, stmt) =>
        assert(init == AssignmentStmt("y", IntValue(0)))
        assert(cond == LTExpression(VarExpression("y"),VarExpression("x")))
        assert(stmt == SequenceStmt(List(code, code1)))
      case _ => fail("expecting an assigment stmt and if-then stmt") 
    }

     assert(stmts(2) == WriteStmt(VarExpression("z")))

  }

  test("Testing the oberon stmt16 code. This module has a For statement") {
    val path = Paths.get(getClass.getClassLoader.getResource("stmts/stmt16.oberon").getFile)

    assert(path != null)

    val content = String.join("\n", Files.readAllLines(path))
    val module = ScalaParser.parse(content)

    assert(module.name == "SimpleModule")

    assert(module.stmt.isDefined)

    // assert that the main block contains a sequence of statements
    module.stmt.get match {
      case SequenceStmt(stmts) => assert(stmts.length == 3)
      case _ => fail("we are expecting three stmts in the main block")
    }

    // now we can assume that the main block contains a sequence of stmts
    val sequence = module.stmt.get.asInstanceOf[SequenceStmt]
    val stmts = sequence.stmts

    val code = AssignmentStmt("z", AddExpression(VarExpression("z"), DivExpression(VarExpression("z"), VarExpression("y"))))
    val code1 = AssignmentStmt("y", SubExpression(VarExpression("y"), IntValue(2)))

    assert(stmts.head == ReadIntStmt("x"))

    // the third stmt must be an ForStmt
    stmts(1) match {
      case ForStmt(init, cond, stmt) =>
        assert(init == AssignmentStmt("y", VarExpression("x")))
        assert(cond == GTExpression(VarExpression("y"),IntValue(0)))
        assert(stmt == SequenceStmt(List(code, code1)))
      case _ => fail("expecting an assigment stmt and if-then stmt") 
    }

     assert(stmts(2) == WriteStmt(VarExpression("z")))

  }

  test("Testing the oberon stmt17 code. This module has a case statement with range cases, two variabels, read and write statements") {
    val path = Paths.get(getClass.getClassLoader.getResource("stmts/stmt17.oberon").getFile)

    assert(path != null)

    val content = String.join("\n", Files.readAllLines(path))
    val module = ScalaParser.parse(content)

    assert(module.name == "RangeCaseModule")

    // Verifying variables declarations
    assert(module.variables.length == 2)
    assert(module.variables.head == VariableDeclaration("x", IntegerType))
    assert(module.variables(1) == VariableDeclaration("y", IntegerType))

    assert(module.stmt.nonEmpty);

    module.stmt.getOrElse(None) match {
      case SequenceStmt(stmts) => assert(stmts.length == 4)
      case _ => fail("This module should have 4 statements!")
    }

    // Verifying the statements
    val sequenceStmts = module.stmt.get.asInstanceOf[SequenceStmt].stmts

    assert(sequenceStmts.head == AssignmentStmt("y", IntValue(0)))
    assert(sequenceStmts(1) == ReadIntStmt("x"))

    val caseStmt = sequenceStmts(2).asInstanceOf[CaseStmt]

    // Verifying the caseStmt properties
    assert(caseStmt.exp == VarExpression("x"))
    assert(caseStmt.cases.length == 2)
    assert(caseStmt.elseStmt.isEmpty)

    // Verifying the caseAlternatives in the case
    val caseAlts = caseStmt.cases

    assert(caseAlts.length == 2)
    assert(caseAlts.head == RangeCase(IntValue(0), IntValue(9),
      AssignmentStmt("y", MultExpression(IntValue(2), VarExpression("x")))))
    assert(caseAlts(1) == RangeCase(IntValue(10), IntValue(20),
      AssignmentStmt("y", MultExpression(IntValue(4), VarExpression("x")))))

    // Verifying the last statement
    assert(sequenceStmts(3) == WriteStmt(VarExpression("y")))

  } 

  test("Testing the oberon stmt18 code. this module has a simple case statement with range case, reading min and max") {
    val path = Paths.get(getClass.getClassLoader.getResource("stmts/stmt18.oberon").getFile)

    assert(path != null)

    val content = String.join("\n", Files.readAllLines(path))
    val module = ScalaParser.parse(content)

    assert(module.name == "SimpleRangeCaseModule")

    // Verifying variables declarations
    assert(module.variables.length == 3)
    assert(module.variables.head == VariableDeclaration("xs", IntegerType))
    assert(module.variables(1) == VariableDeclaration("min", IntegerType))
    assert(module.variables(2) == VariableDeclaration("max", IntegerType))
    
    assert(module.stmt.nonEmpty)

    module.stmt.getOrElse(None) match {
      case SequenceStmt(stmts) => assert(stmts.length == 5)
      case _ => fail("This module should have 5 statements!")
    }

    // Verifying the statements
    val sequenceStmts = module.stmt.get.asInstanceOf[SequenceStmt].stmts

    assert(sequenceStmts.head == ReadIntStmt("xs"))
    assert(sequenceStmts(1) == ReadIntStmt("min"))
    assert(sequenceStmts(2) == ReadIntStmt("max"))

    val caseStmt = sequenceStmts(3).asInstanceOf[CaseStmt]

    // Verifying the caseStmt properties
    assert(caseStmt.exp == VarExpression("xs"))
    
    assert(caseStmt.cases.length == 3)

    // Verifying the caseAlternatives in the case
    val caseAlts = caseStmt.cases

    assert(caseAlts.length == 3)
    assert(caseAlts.head == SimpleCase(IntValue(1), AssignmentStmt("xs",IntValue(5))))
    assert(caseAlts(1) == SimpleCase(IntValue(2), AssignmentStmt("xs", IntValue(10))))
    assert(caseAlts(2) == RangeCase(VarExpression("min"), VarExpression("max"), AssignmentStmt("xs", IntValue(20))))
      
    caseStmt.elseStmt.getOrElse(false) match {
      case AssignmentStmt(varName, exp) => {
        assert(varName == "xs")
        assert(exp == IntValue(0))
      }
      case _ => fail("Expected an else on the case statement!")
    }
    assert(sequenceStmts(4) == WriteStmt(VarExpression("xs")))
  
  }

  test("Testing the oberon stmt19 code. This module has three variabels, two case statements, an read and a write statements") {
    val path = Paths.get(getClass.getClassLoader.getResource("stmts/stmt19.oberon").getFile)

    assert(path != null)

    val content = String.join("\n", Files.readAllLines(path))
    val module = ScalaParser.parse(content)

    assert(module.name == "CaseModule")

    // Verifying variables declarations
    assert(module.variables.length == 3)
    assert(module.variables(0) == VariableDeclaration("x", IntegerType))
    assert(module.variables(1) == VariableDeclaration("y", IntegerType))
    assert(module.variables(2) == VariableDeclaration("z", IntegerType))

    // Verifying statements 
    assert(module.stmt.nonEmpty)

    module.stmt.getOrElse(None) match {
      case SequenceStmt(stmt) => assert(stmt.length == 5)
      case _ => fail("This module should have 5 statements!")
    }

    val sequenceStmts = module.stmt.get.asInstanceOf[SequenceStmt].stmts

    assert(sequenceStmts(0) == ReadIntStmt("x"))
    assert(sequenceStmts(1) == AssignmentStmt("y", IntValue(1)))

    // Verifying the first case statement
    val caseStmt1 = sequenceStmts(2).asInstanceOf[CaseStmt]
    assert(caseStmt1.exp == VarExpression("x"))

    var caseSum = 5
    var caseLabel = 5
    caseStmt1.cases.foreach(_miniCase => {
      val miniCase = _miniCase.asInstanceOf[SimpleCase]
      
      assert(miniCase == SimpleCase(IntValue(caseLabel),
        AssignmentStmt("y", AddExpression(VarExpression("x"), IntValue(caseSum)))))
        
      caseSum += 5
      caseLabel *= 2
    })

    caseStmt1.elseStmt.getOrElse(None) match {
      case AssignmentStmt(varName, exp) => {
        assert(varName == "y")
        assert(exp == IntValue(41))
      }
      case None => fail("Expected an else on the first case statement!") 
    }

    // Verifying the second case statement
    val caseStmt2 = sequenceStmts(3).asInstanceOf[CaseStmt]
    assert(caseStmt2.exp == VarExpression("y"))

    var minCaseValue = 1; var maxCaseValue = 5; var assignmentValue = 5
    caseStmt2.cases.foreach(_miniCase => {
      val miniCase = _miniCase.asInstanceOf[RangeCase]

      assert(miniCase == RangeCase(IntValue(minCaseValue), IntValue(maxCaseValue),
        AssignmentStmt("z", IntValue(assignmentValue))))

      maxCaseValue *= 2
      minCaseValue = maxCaseValue / 2 + 1
      assignmentValue *= 2
    })

    caseStmt2.elseStmt.getOrElse(None) match {
      case AssignmentStmt(varName, exp) => {
        assert(varName == "z")
        assert(exp == IntValue(1))
      }
      case None => fail("Expected an else on the second case statement!") 
    }

    assert(sequenceStmts(4) == WriteStmt(VarExpression("z")))

  }

  test("Testing the oberon stmt20 code. This module implements the factorial function with a case statement") {
    val path = Paths.get(getClass.getClassLoader.getResource("stmts/stmt20.oberon").getFile)

    assert(path != null)

    val content = String.join("\n", Files.readAllLines(path))
    val module = ScalaParser.parse(content)

    assert(module.name == "ProcedureCaseModule")

    // Verifying the factorial procedure
    assert(module.procedures.length == 1)
    val factorial = module.procedures.head

    assert(factorial.name == "factorial")
    assert(factorial.args.length == 1)
    assert(factorial.returnType.getOrElse(None) == IntegerType)

    val factorialStmt = factorial.stmt.asInstanceOf[SequenceStmt].stmts

    assert(factorialStmt.length == 2)

    val factorialCaseStmt = factorialStmt.head.asInstanceOf[CaseStmt]

    // Verifying the case stmt in the factorial procedure
    assert(factorialCaseStmt.exp == VarExpression("n"))
    assert(factorialCaseStmt.cases.length == 2)
    
    assert(factorialCaseStmt.cases.head == SimpleCase(IntValue(0), ReturnStmt(IntValue(1))))
    assert(factorialCaseStmt.cases(1) == SimpleCase(IntValue(1), ReturnStmt(IntValue(1))))
    
    factorialCaseStmt.elseStmt.getOrElse(None) match {
      case ReturnStmt(MultExpression(left, right)) => {
        assert(left == VarExpression("n"))

        assert(right == FunctionCallExpression("factorial", List(
          SubExpression(VarExpression("n"), IntValue(1))
        )))
      }

      case _ => fail("Missing an elseStmt in the factorial procedure case")
    }

    assert(factorialStmt(1) == ReturnStmt(MultExpression(VarExpression("n"),
      FunctionCallExpression("factorial", List(
        SubExpression(VarExpression("n"), IntValue(1)))))))
    // End of the factorial procedure verification

    // Verifying the body module statements
    module.stmt.getOrElse(None) match {
      case SequenceStmt(stmts) => succeed 
      case _ => fail("Expecting a sequence of statements!")
    }
  }

  test("Testing the oberon stmt21 code. This module tests if a number is even with a case statement") {
    val path = Paths.get(getClass.getClassLoader.getResource("stmts/stmt21.oberon").getFile)

    assert(path != null)

    val content = String.join("\n", Files.readAllLines(path))
    val module = ScalaParser.parse(content)

    assert(module.name == "SimpleRangeCaseModule")

    // Verifying variables declarations
    assert(module.variables.length == 2)
    assert(module.variables.head == VariableDeclaration("x", IntegerType))
    assert(module.variables(1) == VariableDeclaration("aux", IntegerType))

    
    assert(module.stmt.nonEmpty);

    module.stmt.getOrElse(None) match {
      case SequenceStmt(stmt) => assert(stmt.length == 5)
      case _ => fail("This module should have 5 statements!")
    }

    // Verifying statements 
    val sequenceStmts = module.stmt.get.asInstanceOf[SequenceStmt].stmts  

    assert(sequenceStmts.head == ReadIntStmt("x"))
    assert(sequenceStmts(1) == AssignmentStmt("aux", DivExpression(VarExpression("x"), IntValue(2))))
    assert(sequenceStmts(2) == AssignmentStmt("aux", MultExpression(VarExpression("aux"), IntValue(2))))

    // Verifying the case statement

    val caseStmt = sequenceStmts(3).asInstanceOf[CaseStmt]
    val caseAlts = caseStmt.cases

    assert(caseAlts.length == 1)
    assert(caseAlts.head == SimpleCase(VarExpression("x"), AssignmentStmt("aux",IntValue(0))))

    caseStmt.elseStmt.getOrElse(None) match {
      case AssignmentStmt(varName, exp) => {
        assert(varName == "aux")
        assert(exp == IntValue(1))
      }
      case None => fail("Expected an else on the case statement!") 
    }

    // Verifying the write statement
    assert(sequenceStmts(4) == WriteStmt(VarExpression("aux")))

  }

  test("Testing the oberon stmt22 code. This module implements a case statement inside a case statement") {
    val path = Paths.get(getClass.getClassLoader.getResource("stmts/stmt22.oberon").getFile)
    
    assert(path != null)

    val content = String.join("\n", Files.readAllLines(path))
    val module = ScalaParser.parse(content)

    assert(module.name == "CaseCaseModule")
    
    // Verifying variables declarations
    assert(module.variables.length == 1)
    assert(module.variables.head == VariableDeclaration("x", IntegerType))

    assert(module.stmt.nonEmpty)

    module.stmt.getOrElse(None) match {
      case SequenceStmt(stmt) => assert(stmt.length == 3)
      case _ => fail("This module should have 3 statements!")
    }

    // Verifying the statements
    val sequenceStmts = module.stmt.get.asInstanceOf[SequenceStmt].stmts;
    assert(sequenceStmts.head == ReadIntStmt("x"));

    val caseStmt1 = sequenceStmts(1).asInstanceOf[CaseStmt]
    

    // Verifying the caseStmt properties
    assert(caseStmt1.exp == VarExpression("x"))
    
    assert(caseStmt1.cases.length == 2)

    // Verifying the caseAlternatives in the case
    val caseAlts = caseStmt1.cases

    assert(caseAlts.length == 2)
    assert(caseStmt1.elseStmt.isEmpty)

    val innerCase = CaseStmt(VarExpression("x"), List(RangeCase(IntValue(1), IntValue(5),
      AssignmentStmt("x", IntValue(5))), RangeCase(IntValue(6), IntValue(10), AssignmentStmt("x", IntValue(10)))), 
      None)

    assert(caseAlts(0) == RangeCase(IntValue(1), IntValue(10), innerCase))
    
    assert(caseAlts(1) == RangeCase(IntValue(11), IntValue(20), AssignmentStmt("x",MultExpression(VarExpression("x"), IntValue(2)))))
    
    // Verifying the write statement
    assert(sequenceStmts(2) == WriteStmt(VarExpression("x")))

  }

  test("Testing the oberon stmt23 code. This module has a while with a case statement") {
    val path = Paths.get(getClass.getClassLoader.getResource("stmts/stmt23.oberon").getFile)

    assert(path != null)

    val content = String.join("\n", Files.readAllLines(path))
    val module = ScalaParser.parse(content)

    assert(module.name == "WhileCaseModule")

    assert(module.variables.length == 2)

    module.stmt.getOrElse(None) match {
      case SequenceStmt(stmt) => assert(stmt.length == 3)
      case _ => fail("This module should have a sequence of 3 statements!")
    }

    val sequenceStmts = module.stmt.get.asInstanceOf[SequenceStmt].stmts

    assert(sequenceStmts(0) == AssignmentStmt("x", IntValue(0)))

    val myWhileStmt = sequenceStmts(1).asInstanceOf[WhileStmt];

    assert(myWhileStmt.condition == LTExpression(VarExpression("x"), IntValue(20)))

    myWhileStmt.stmt match {
      case SequenceStmt(stmts) => assert(stmts.length == 2)
      case _ => fail("Expected a sequence of statements in the while statement!")
    }

    val innerCase = myWhileStmt.stmt.asInstanceOf[SequenceStmt].stmts.head.asInstanceOf[CaseStmt]

    assert(innerCase.exp == VarExpression("x"))

    assert(innerCase.cases.head == SimpleCase(IntValue(0), AssignmentStmt("sum", IntValue(0))))

    assert(innerCase.cases(1) == RangeCase(IntValue(1), IntValue(9), AssignmentStmt("sum", 
      AddExpression(VarExpression("sum"), VarExpression("x")))))

    assert(innerCase.cases(2) == SimpleCase(IntValue(10), SequenceStmt(List(WriteStmt(VarExpression("sum")), 
      AssignmentStmt("sum", MultExpression(IntValue(2), IntValue(10)))))))

    assert(innerCase.cases(3) == RangeCase(IntValue(11), IntValue(20), AssignmentStmt("sum", AddExpression(
      VarExpression("sum"), MultExpression(IntValue(2), VarExpression("x"))))))

    assert(innerCase.elseStmt == None)

    assert(myWhileStmt.stmt.asInstanceOf[SequenceStmt].stmts(1).asInstanceOf[AssignmentStmt] == 
      AssignmentStmt("x", AddExpression(VarExpression("x"), IntValue(1))))

    assert(sequenceStmts(2) == WriteStmt(VarExpression("sum")))

  }

  test("Testing the oberon stmt24 code. This module has a while with a case statement") {
    val path = Paths.get(getClass.getClassLoader.getResource("stmts/stmt24.oberon").getFile)

    assert(path != null)

    val content = String.join("\n", Files.readAllLines(path))
    val module = ScalaParser.parse(content)

    assert(module.name == "WhileCaseModule")

    assert(module.variables.length == 3)

    module.stmt.getOrElse(None) match {
      case SequenceStmt(stmt) => assert(stmt.length == 4)
      case _ => fail("This module should have a sequence of 4 statements!")
    }

    val sequenceStmts = module.stmt.get.asInstanceOf[SequenceStmt].stmts

    assert(sequenceStmts.head == AssignmentStmt("x", IntValue(0)))

    assert(sequenceStmts(1) == ReadIntStmt("lim"))

    val myWhileStmt = sequenceStmts(2).asInstanceOf[WhileStmt];

    assert(myWhileStmt.condition == LTExpression(VarExpression("x"), VarExpression("lim")))

    myWhileStmt.stmt match {
      case SequenceStmt(stmts) => assert(stmts.length == 2)
      case _ => fail("Expected a sequence of statements in the while statement!")
    }

    val innerCase = myWhileStmt.stmt.asInstanceOf[SequenceStmt].stmts.head.asInstanceOf[CaseStmt]

    assert(innerCase.exp == VarExpression("x"))

    assert(innerCase.cases(0) == SimpleCase(IntValue(0), AssignmentStmt("sum", IntValue(0))))

    assert(innerCase.elseStmt.getOrElse(None) == AssignmentStmt("sum", AddExpression(
      VarExpression("sum"), VarExpression("x"))))

    assert(myWhileStmt.stmt.asInstanceOf[SequenceStmt].stmts(1).asInstanceOf[AssignmentStmt] == 
      AssignmentStmt("x", AddExpression(VarExpression("x"), IntValue(1))))

    assert(sequenceStmts(3) == WriteStmt(VarExpression("sum")))

  }

  test("Testing the oberon stmt25 code. This module tests if a ForRange stmt is correctly converted to a For stmt") {
    val path = Paths.get(getClass.getClassLoader.getResource("stmts/stmt25.oberon").getFile)

    assert(path != null)

    val content = String.join("\n", Files.readAllLines(path))
    val module = ScalaParser.parse(content)

    assert("ForRangeModule" == module.name)
    assert(1 == module.variables.length)

    assert(None != module.stmt.getOrElse(None))
    val forStmt = module.stmt.get.asInstanceOf[ForStmt]

    assert(AssignmentStmt("x", IntValue(0)) == forStmt.init)
    assert(LTEExpression(VarExpression("x"), IntValue(10)) == forStmt.condition)
    assert(SequenceStmt(List(WriteStmt(VarExpression("x")),
      AssignmentStmt("x", AddExpression(VarExpression("x"), IntValue(1))))) == forStmt.stmt)

  }

  test("Testing the oberon stmt26 code. This module has a ForRange stmt") {
    val path = Paths.get(getClass.getClassLoader.getResource("stmts/stmt26.oberon").getFile)

    assert(path != null)

    val content = String.join("\n", Files.readAllLines(path))
    val module = ScalaParser.parse(content)

    assert("ForRangeModule" == module.name)
    assert(3 == module.variables.length)

    module.stmt.getOrElse(None) match {
      case SequenceStmt(stmts) => assert(3 == stmts.length)
      case _ => fail("Error! Expected a sequence stmt with 3 statements!!!")
    }
    val sequenceStmts = module.stmt.get.asInstanceOf[SequenceStmt].stmts

    assert(ReadIntStmt("min") == sequenceStmts.head)
    assert(ReadIntStmt("max") == sequenceStmts(1))

    val forRangeStmt = sequenceStmts(2).asInstanceOf[ForStmt]

    val innerInit = AssignmentStmt("x", VarExpression("min"))
    val innerCondition = LTEExpression(VarExpression("x"), VarExpression("max"))
    val innerStmts = List(WriteStmt(VarExpression("x")), AssignmentStmt("x", AddExpression(
      VarExpression("x"), IntValue(1))))

    val forStmts = forRangeStmt.stmt.asInstanceOf[SequenceStmt].stmts
    
    assert(innerInit == forRangeStmt.init)
    assert(innerCondition == forRangeStmt.condition)
    assert(innerStmts(0) == forStmts(0))
    assert(innerStmts(1) == forStmts(1))

  }

  test("Testing the oberon stmt27 code. This module has a ForRange stmt nested with another ForRange stmt") {
    val path = Paths.get(getClass.getClassLoader.getResource("stmts/stmt27.oberon").getFile)

    assert(path != null)

    val content = String.join("\n", Files.readAllLines(path))
    val module = ScalaParser.parse(content)

    assert("ForRangeModule" == module.name)
    assert(2 == module.variables.length)

    assert(None != module.stmt.getOrElse(None))

    val forRangeStmt = module.stmt.get.asInstanceOf[ForStmt]

    val initStmt1 = AssignmentStmt("x", IntValue(0))
    val condExpr1 = LTEExpression(VarExpression("x"), IntValue(20))

    assert(initStmt1 == forRangeStmt.init)
    assert(condExpr1 == forRangeStmt.condition)

    val stmts1 = forRangeStmt.stmt.asInstanceOf[SequenceStmt].stmts
    assert(AssignmentStmt("x", AddExpression(VarExpression("x"), IntValue(1))) == stmts1(1))
    val nestedFor = stmts1.head.asInstanceOf[ForStmt]

    val initStmt2 = AssignmentStmt("y", VarExpression("x"))
    val condExpr2 = LTEExpression(VarExpression("y"), IntValue(20))
    val stmt2 = nestedFor.stmt.asInstanceOf[SequenceStmt].stmts

    assert(initStmt2 == nestedFor.init)
    assert(condExpr2 == nestedFor.condition)
    assert(WriteStmt(VarExpression("y")) == stmt2(0))
    assert(AssignmentStmt("y", AddExpression(VarExpression("y"), IntValue(1))) == stmt2(1))

  }

    test("Testing the oberon stmt28 code. This module has a ForRange stmt nested with another ForRange stmt") {
    val path = Paths.get(getClass.getClassLoader.getResource("stmts/stmt28.oberon").getFile)

    assert(path != null)

    val content = String.join("\n", Files.readAllLines(path))
    val module = ScalaParser.parse(content)

    assert("ForRangeModule" == module.name)
    assert(4 == module.variables.length)

    module.stmt.getOrElse(None) match {
      case SequenceStmt(stmts) => assert(3 == stmts.length)
      case _ => fail("Expected a sequence of 3 statements!!!")
    }
  
    val sequenceStmts = module.stmt.getOrElse(None).asInstanceOf[SequenceStmt].stmts
    assert(ReadIntStmt("min") == sequenceStmts.head)
    assert(ReadIntStmt("max") == sequenceStmts(1))

    val forRangeStmt = sequenceStmts(2).asInstanceOf[ForStmt]

    val initStmt1 = AssignmentStmt("x", VarExpression("min"))
    val condExpr1 = LTEExpression(VarExpression("x"), VarExpression("max"))

    assert(initStmt1 == forRangeStmt.init)
    assert(condExpr1 == forRangeStmt.condition)

    val stmts1 = forRangeStmt.stmt.asInstanceOf[SequenceStmt].stmts
    assert(AssignmentStmt("x", AddExpression(VarExpression("x"), IntValue(1))) == stmts1(1))
    val nestedFor = stmts1(0).asInstanceOf[ForStmt]

    val initStmt2 = AssignmentStmt("y", VarExpression("x"))
    val condExpr2 = LTEExpression(VarExpression("y"), VarExpression("max"))
    val stmt2 = nestedFor.stmt.asInstanceOf[SequenceStmt].stmts

    assert(initStmt2 == nestedFor.init)
    assert(condExpr2 == nestedFor.condition)
    assert(WriteStmt(VarExpression("y")) == stmt2(0))
    assert(AssignmentStmt("y", AddExpression(VarExpression("y"), IntValue(1))) == stmt2(1))

  }

    test("Testing the oberon stmt29 code. This module has a ForRange with a procedure") {
    val path = Paths.get(getClass.getClassLoader.getResource("stmts/stmt29.oberon").getFile)

    assert(path != null)

    val content = String.join("\n", Files.readAllLines(path))
    val module = ScalaParser.parse(content)

    assert("ForRangeModule" == module.name)
    assert(1 == module.variables.length)

    assert(None != module.stmt.getOrElse(None))
    val forStmt = module.stmt.get.asInstanceOf[ForStmt]

    val initStmt = AssignmentStmt("x", IntValue(0))
    val condExpr = LTEExpression(VarExpression("x"), IntValue(10))
    val stmts = forStmt.stmt.asInstanceOf[SequenceStmt].stmts

    assert(initStmt == forStmt.init)
    assert(condExpr == forStmt.condition)
    assert(WriteStmt(FunctionCallExpression("squareOf", List(VarExpression("x")))) == stmts(0))
    assert(AssignmentStmt("x", AddExpression(VarExpression("x"), IntValue(1))) == stmts(1))
  }

  test("Testing the oberon stmt30 code. This module has IF-ELSIF statement") {
    val path = Paths.get(getClass.getClassLoader.getResource("stmts/stmt30.oberon").getFile)

    assert(path != null)

    val content = String.join("\n", Files.readAllLines(path))
    val module = ScalaParser.parse(content)

    assert(module.name == "SimpleModule")

    assert(module.stmt.isDefined)

    // assert that the main block contains a sequence of statements
    module.stmt.get match {
      case SequenceStmt(stmts) => assert(stmts.length == 3)
      case _ => fail("we are expecting three stmts in the main block")
    }

    // now we can assume that the main block contains a sequence of stmts
    val sequence = module.stmt.get.asInstanceOf[SequenceStmt]
    val stmts = sequence.stmts

    assert(stmts.head == ReadIntStmt("x"))

    stmts(1) match {
      case IfElseIfStmt(cond, thenStmt, elseIfs, elseStmt) =>
        assert(cond == LTExpression(VarExpression("x"), IntValue(5)))
        assert(thenStmt == AssignmentStmt("y", IntValue(1)))
        assert(elseIfs(0).condition == LTExpression(VarExpression("x"), IntValue(7)))
        assert(elseIfs(0).thenStmt == AssignmentStmt("y", IntValue(2)))
        assert(elseIfs(1).condition == LTExpression(VarExpression("x"), IntValue(9)))
        assert(elseIfs(1).thenStmt == AssignmentStmt("y", IntValue(3)))
        assert(elseStmt.contains(AssignmentStmt("y", IntValue(4))))
      case _ => fail("expecting an if-then stmt")
    }

    assert(stmts(2) == WriteStmt(VarExpression("y")))
  }

  test("Testing the oberon IfElseIfStmt09 code. This module has IF-ELSIF statement without ELSE stmt") {
    val path = Paths.get(getClass.getClassLoader.getResource("stmts/IfElseIfStmt09.oberon").getFile)

    assert(path != null)

    val content = String.join("\n", Files.readAllLines(path))
    val module = ScalaParser.parse(content)

    assert(module.name == "SimpleModule")

    assert(module.stmt.isDefined)

    // assert that the main block contains a sequence of statements
    module.stmt.get match {
      case SequenceStmt(stmts) => assert(stmts.length == 3)
      case _ => fail("we are expecting three stmts in the main block")
    }

    // now we can assume that the main block contains a sequence of stmts
    val sequence = module.stmt.get.asInstanceOf[SequenceStmt]
    val stmts = sequence.stmts

    assert(stmts.head == ReadIntStmt("x"))

    stmts(1) match {
      case IfElseIfStmt(cond, thenStmt, elseIfs, elseStmt) =>
        assert(cond == GTExpression(VarExpression("x"), IntValue(1)))
        assert(thenStmt == AssignmentStmt("y", IntValue(0)))
        assert(elseIfs(0).condition == LTExpression(VarExpression("x"), IntValue(3)))
        assert(elseIfs(0).thenStmt == AssignmentStmt("y", IntValue(2)))
        assert(elseStmt == None)
      case _ => fail("expecting an if-then stmt")
    }

    assert(stmts(2) == WriteStmt(VarExpression("y")))
  }

  test("Testing the oberon IfElseIfStmt10 code. This module has IF-ELSIF statement with ten ELSEIF stmts") {
    val path = Paths.get(getClass.getClassLoader.getResource("stmts/IfElseIfStmt10.oberon").getFile)

    assert(path != null)

    val content = String.join("\n", Files.readAllLines(path))
    val module = ScalaParser.parse(content)

    assert(module.name == "SimpleModule")

    assert(module.stmt.isDefined)

    // assert that the main block contains a sequence of statements
    module.stmt.get match {
      case SequenceStmt(stmts) => assert(stmts.length == 3)
      case _ => fail("we are expecting three stmts in the main block")
    }

    // now we can assume that the main block contains a sequence of stmts
    val sequence = module.stmt.get.asInstanceOf[SequenceStmt]
    val stmts = sequence.stmts

    assert(stmts.head == ReadIntStmt("x"))

    stmts(1) match {
      case IfElseIfStmt(cond, thenStmt, elseIfs, elseStmt) =>
        assert(cond == LTExpression(VarExpression("x"), IntValue(5)))
        assert(thenStmt == AssignmentStmt("y", IntValue(1)))
        assert(elseIfs(0).condition == LTExpression(VarExpression("x"), IntValue(7)))
        assert(elseIfs(0).thenStmt == AssignmentStmt("y", IntValue(2)))
        assert(elseIfs(1).condition == LTExpression(VarExpression("x"), IntValue(9)))
        assert(elseIfs(1).thenStmt == AssignmentStmt("y", IntValue(3)))
        assert(elseIfs(2).condition == LTExpression(VarExpression("x"), IntValue(11)))
        assert(elseIfs(2).thenStmt == AssignmentStmt("y", IntValue(4)))
        assert(elseIfs(3).condition == LTExpression(VarExpression("x"), IntValue(13)))
        assert(elseIfs(3).thenStmt == AssignmentStmt("y", IntValue(5)))
        assert(elseIfs(4).condition == LTExpression(VarExpression("x"), IntValue(15)))
        assert(elseIfs(4).thenStmt == AssignmentStmt("y", IntValue(6)))
        assert(elseIfs(5).condition == LTExpression(VarExpression("x"), IntValue(17)))
        assert(elseIfs(5).thenStmt == AssignmentStmt("y", IntValue(7)))
        assert(elseIfs(6).condition == LTExpression(VarExpression("x"), IntValue(19)))
        assert(elseIfs(6).thenStmt == AssignmentStmt("y", IntValue(8)))
        assert(elseIfs(7).condition == LTExpression(VarExpression("x"), IntValue(21)))
        assert(elseIfs(7).thenStmt == AssignmentStmt("y", IntValue(9)))
        assert(elseIfs(8).condition == LTExpression(VarExpression("x"), IntValue(23)))
        assert(elseIfs(8).thenStmt == AssignmentStmt("y", IntValue(10)))
        assert(elseIfs(9).condition == EQExpression(VarExpression("x"), IntValue(25)))
        assert(elseIfs(9).thenStmt == AssignmentStmt("y", IntValue(11)))
        assert(elseStmt == Some(AssignmentStmt("y", IntValue(12))))
      case _ => fail("expecting an if-then stmt")
    }

    assert(stmts(2) == WriteStmt(VarExpression("y")))
  }

  test("Testing the oberon procedure01 code. This module has a procedure") {
    val path = Paths.get(getClass.getClassLoader.getResource("procedures/procedure01.oberon").getFile)

    assert(path != null)

    val content = String.join("\n", Files.readAllLines(path))
    val module = ScalaParser.parse(content)

    assert(module.name == "SimpleModule")

    assert(module.procedures.size == 1)
    assert(module.stmt.isDefined)

    val procedure = module.procedures.head

    assert(procedure.name == "sum")
    assert(procedure.args.size == 2)
    assert(procedure.returnType == Some(IntegerType))

    procedure.stmt match {
      case ReturnStmt(AddExpression(VarExpression("v1"), VarExpression("v2"))) => succeed
      case _ => fail("expecting a return stmt")
    }

    assert(module.stmt.get.isInstanceOf[SequenceStmt])

    val stmt = module.stmt.get.asInstanceOf[SequenceStmt]

    assert(stmt.stmts.head == ReadIntStmt("x"))
    assert(stmt.stmts(1) == ReadIntStmt("y"))
    assert(stmt.stmts(2) == WriteStmt(FunctionCallExpression("sum", List(VarExpression("x"), VarExpression("y")))))
  }

  test("Testing the oberon procedure02 code. This module resembles the code of the LDTA challenge") {
    val path = Paths.get(getClass.getClassLoader.getResource("procedures/procedure02.oberon").getFile)

    assert(path != null)

    val content = String.join("\n", Files.readAllLines(path))
    val module = ScalaParser.parse(content)

    assert(module.name == "Multiples")

    assert(module.procedures.size == 1)
    assert(module.stmt.isDefined)

    val procedure = module.procedures.head

    assert(procedure.name == "calcmult")
    assert(procedure.args.size == 2)
    assert(procedure.returnType == Some(IntegerType))

    procedure.stmt match {
      case ReturnStmt(MultExpression(VarExpression("i"), VarExpression("base"))) => succeed
      case _ => fail("expecting a return i * base stmt")
    }

    assert(module.stmt.get.isInstanceOf[SequenceStmt])

    val stmt = module.stmt.get.asInstanceOf[SequenceStmt]

    assert(stmt.stmts.head == ReadIntStmt("base"))
  }

  test("Testing the oberon procedure03 code. This module implements a fatorial function") {
    val path = Paths.get(getClass.getClassLoader.getResource("procedures/procedure03.oberon").getFile)

    assert(path != null)

    val content = String.join("\n", Files.readAllLines(path))
    val module = ScalaParser.parse(content)

    assert(module.name == "Factorial")

    assert(module.procedures.size == 1)
    assert(module.stmt.isDefined)

    val procedure = module.procedures.head

    assert(procedure.name == "factorial")
    assert(procedure.args.size == 1)
    assert(procedure.returnType == Some(IntegerType))

    procedure.stmt match {
      case SequenceStmt(_) => succeed
      case _ => fail("expecting a sequence of stmts")
    }

    val SequenceStmt(stmts) = procedure.stmt // pattern matching...
    assert(stmts.size == 2)

    assert(stmts.head == IfElseStmt(EQExpression(VarExpression("i"), IntValue(1)), ReturnStmt(IntValue(1)), None))
    assert(stmts(1) == ReturnStmt(MultExpression(VarExpression("i"), FunctionCallExpression("factorial", List(SubExpression(VarExpression("i"), IntValue(1)))))))

    module.stmt.get match {
      case SequenceStmt(ss) => {
        assert(ss.head == AssignmentStmt("res", FunctionCallExpression("factorial", List(IntValue(5)))))
        assert(ss(1) == WriteStmt(VarExpression("res")))
      }
      case _ => fail("expecting a sequence of stmts: an assignment and a print stmt (Write)")
    }
  }

  test("Testing the oberon stmt31 module. This module has a RepeatUntil") {
    val path = Paths.get(getClass.getClassLoader.getResource("stmts/stmt31.oberon").getFile)

    assert(path != null)

    val content = String.join("\n", Files.readAllLines(path))
    val module = ScalaParser.parse(content)

    assert(module.name == "SimpleModule")

    assert(module.stmt.isDefined && module.stmt.get.isInstanceOf[SequenceStmt])

    val stmt = module.stmt.get.asInstanceOf[SequenceStmt]

    assert(stmt.stmts.size == 4)

    assert(stmt.stmts(2).isInstanceOf[RepeatUntilStmt])
  }

  // Parser doesn't create Bracket Expression objects.
  ignore("Testing simple10.oberon - Bracket Expression") {
    val path = Paths.get(getClass.getClassLoader.getResource("simple/simple10.oberon")
      .getFile
      .replaceFirst("\\/(.:\\/)", "$1"))

    assert(path != null)

    val content = String.join("\n", Files.readAllLines(path))
    val module = ScalaParser.parse(content)

    assert(module.name == "SimpleModule")

    assert(module.stmt.isDefined && module.stmt.get.isInstanceOf[AssignmentStmt])

    val stmt = module.stmt.get.asInstanceOf[AssignmentStmt]

    assert(stmt.exp.isInstanceOf[Brackets])
  }


  test("Testing the oberon ArrayAssignmentStmt01 code. This module has a simple array assignment") {
    val path = Paths.get(getClass.getClassLoader.getResource("stmts/ArrayAssignmentStmt01.oberon").getFile)

    assert(path != null)

    val content = String.join("\n", Files.readAllLines(path))
    val module = ScalaParser.parse(content)

    assert(module.name == "SimpleModule")

    assert(module.stmt.isDefined)

    // assert that the main block contains a sequence of statements
    module.stmt.get match {
      case SequenceStmt(stmts) => assert(stmts.length == 2)
      case _ => fail("we are expecting two stmts in the main block")
    }

    // now we can assume that the main block contains a sequence of stmts
    val sequence = module.stmt.get.asInstanceOf[SequenceStmt]
    val stmts = sequence.stmts
	
    assert(stmts.head == ReadIntStmt("x"))
    assert(stmts(1) == EAssignmentStmt(ArrayAssignment(VarExpression("array"), IntValue(0)), VarExpression("x")))

  }
  
  test("Testing the oberon ArrayAssignmentStmt02 code. This module has an array assignment in IF-THEN") {
    val path = Paths.get(getClass.getClassLoader.getResource("stmts/ArrayAssignmentStmt02.oberon").getFile)

    assert(path != null)

    val content = String.join("\n", Files.readAllLines(path))
    val module = ScalaParser.parse(content)

    assert(module.name == "SimpleModule")

    assert(module.stmt.isDefined)

    // assert that the main block contains a sequence of statements
    module.stmt.get match {
      case SequenceStmt(stmts) => assert(stmts.length == 4)
      case _ => fail("we are expecting four stmts in the main block")
    }

    // now we can assume that the main block contains a sequence of stmts
    val sequence = module.stmt.get.asInstanceOf[SequenceStmt]
    val stmts = sequence.stmts

    assert(stmts.head == ReadIntStmt("x"))
    assert(stmts(1) == ReadIntStmt("max"))

    // the third stmt must be an IfElseStmt
    stmts(2) match {
      case IfElseStmt(cond, s1, s2) =>
        assert(cond == GTExpression(VarExpression("x"),VarExpression("max")))
		assert(s1 == EAssignmentStmt(ArrayAssignment(VarExpression("array"), IntValue(0)), VarExpression("x")))
        assert(s2.isEmpty) // the else stmt is None
      case _ => fail("expecting an if-then stmt")
    }

    assert(stmts(3) == WriteStmt(VarExpression("max")))
  }
  
  ignore("Testing the oberon stmt32 code. This module has some user types declarations") {
    val path = Paths.get(getClass.getClassLoader.getResource("stmts/stmt32.oberon").getFile)

    assert(path != null)

    val content = String.join("\n", Files.readAllLines(path))
    val module = ScalaParser.parse(content)

    assert(module.name == "UserTypeModule")

    assert(module.stmt.isDefined)

    // assert that the main block contains a sequence of statements
    module.stmt.get match {
      case SequenceStmt(stmts) => assert(stmts.length == 5)
      case _ => fail("we are expecting five stmts in the main block")
    }

    // now we can assume that the main block contains a sequence of stmts
    val sequence = module.stmt.get.asInstanceOf[SequenceStmt]
    val stmts = sequence.stmts

    assert(stmts.head == EAssignmentStmt(ArrayAssignment(VarExpression("array"), IntValue(0)), IntValue(10)))
    assert(stmts(1) == EAssignmentStmt(ArrayAssignment(VarExpression("array"), IntValue(1)), IntValue(20)))
    assert(stmts(2) == EAssignmentStmt(ArrayAssignment(VarExpression("array"), IntValue(2)), IntValue(30)))
    assert(stmts(3) == EAssignmentStmt(ArrayAssignment(VarExpression("outroarray"), IntValue(0)), IntValue(1)))
    assert(stmts(4) == EAssignmentStmt(ArrayAssignment(VarExpression("outroarray"), IntValue(1)), IntValue(5)))
  }

  test("Testing the oberon ArrayAssignmentStmt04 code. This module has two array assignments") {
    val path = Paths.get(getClass.getClassLoader.getResource("stmts/ArrayAssignmentStmt04.oberon").getFile)

    assert(path != null)

    val content = String.join("\n", Files.readAllLines(path))
    val module = ScalaParser.parse(content)

    assert(module.name == "SimpleModule")

    assert(module.stmt.isDefined)

    // assert that the main block contains a sequence of statements
    module.stmt.get match {
      case SequenceStmt(stmts) => assert(stmts.length == 3)
      case _ => fail("we are expecting four stmts in the main block")
    }

    // now we can assume that the main block contains a sequence of stmts
    val sequence = module.stmt.get.asInstanceOf[SequenceStmt]
    val stmts = sequence.stmts

	  assert(stmts.head == EAssignmentStmt(ArrayAssignment(VarExpression("v"), IntValue(2)), IntValue(3)))
	  assert(stmts(1) == AssignmentStmt(("sum"), AddExpression(IntValue(9),IntValue(2))))
	  assert(stmts(2) == EAssignmentStmt(ArrayAssignment(VarExpression("v"), IntValue(2)), VarExpression("sum")))
  }

  ignore("Testing the oberon ArrayAssignmentStmt05 code. This module has an assignmet array with sum in the index") {
    val path = Paths.get(getClass.getClassLoader.getResource("stmts/ArrayAssignmentStmt05.oberon").getFile)

    assert(path != null)

    val content = String.join("\n", Files.readAllLines(path))
    val module = ScalaParser.parse(content)

    assert(module.name == "SimpleModule")

    assert(module.userTypes.length == 4)

    val typeList = module.userTypes

    val type1 = ArrayType("type1", 10, IntegerType)

    val type2 = RecordType("type2", List(VariableDeclaration("lista",  ReferenceToUserDefinedType("type1")),
      VariableDeclaration("inteiro", IntegerType)))

    val type3 = RecordType("type3", List(
      VariableDeclaration("mylist", ReferenceToUserDefinedType("type2")),
      VariableDeclaration("age", IntegerType),
      VariableDeclaration("check", BooleanType),
      VariableDeclaration("kleber", ReferenceToUserDefinedType("type1")),
      VariableDeclaration("bolo", ReferenceToUserDefinedType("type1"))))

    val type4 = RecordType("type4", List(
      VariableDeclaration("v1", IntegerType),
      VariableDeclaration("v2", IntegerType)))

    val typetoTest = List(type1, type2, type3, type4)

    var it: Int = 0

    typeList.foreach(t => {
      assert(t == typetoTest(it))
      it += 1
    })

  }

  ignore("Testing the oberon stmt33 code. This module has a record and array type declarations"){
    val path = Paths.get(getClass.getClassLoader.getResource("stmts/stmt33.oberon").getFile)

    assert(path != null)

    val content = String.join("\n", Files.readAllLines(path))
    val module = ScalaParser.parse(content)


    assert(module.name == "SimpleModule")

    assert(module.stmt.isDefined)

    // assert that the main block contains a sequence of statements
    module.stmt.get match {
      case SequenceStmt(stmts) => assert(stmts.length == 3)
      case _ => fail("we are expecting four stmts in the main block")
    }

    // now we can assume that the main block contains a sequence of stmts
    val sequence = module.stmt.get.asInstanceOf[SequenceStmt]
    val stmts = sequence.stmts

    assert(stmts.head == AssignmentStmt(("n"), IntValue(5)))
    assert(stmts(1) == AssignmentStmt(("value"), IntValue(12)))
    assert(stmts(2) == EAssignmentStmt(ArrayAssignment(VarExpression("array"), AddExpression(VarExpression("n"),IntValue(1))), VarExpression("value")))
  }

  test("Testing the oberon recordAssignmentStmt01 code") {
    val path = Paths.get(getClass.getClassLoader.getResource("stmts/recordAssignmentStmt01.oberon").getFile)

    assert(path != null)

    val content = String.join("\n", Files.readAllLines(path))
    val module = ScalaParser.parse(content)

    assert(module.name == "SimpleModule")

    assert(module.stmt.isDefined)

    // assert that the main block contains a sequence of statements
    module.stmt.get match {
      case SequenceStmt(stmts) => assert(stmts.length == 2)
      case _ => fail("we are expecting 2 stmts in the main block")
    }

    // now we can assume that the main block contains a sequence of stmts
    val sequence = module.stmt.get.asInstanceOf[SequenceStmt]
    val stmts = sequence.stmts

    assert(stmts.head == EAssignmentStmt(RecordAssignment(VarExpression("d1"), "day"), IntValue(5)))
  }

  ignore("Testing the oberon recordAssignmentStmt02 code") {
    val path = Paths.get(getClass.getClassLoader.getResource("stmts/recordAssignmentStmt02.oberon").getFile)

    assert(path != null)

    val content = String.join("\n", Files.readAllLines(path))
    val module = ScalaParser.parse(content)

    assert(module.name == "SimpleModule")

    assert(module.userTypes.length == 3)

    val typeList = module.userTypes

    val tysize = ArrayType("tysize", 5, IntegerType)

    val shoes = RecordType("shoes", List(VariableDeclaration("id", IntegerType),
      VariableDeclaration("sizes", ReferenceToUserDefinedType("tysize")),
      VariableDeclaration("price", IntegerType),
      VariableDeclaration("stock", IntegerType),
      VariableDeclaration("limited", BooleanType)))

    val shoes_array =  ArrayType("shoes_array", 50, ReferenceToUserDefinedType("shoes"))

    val typetoTest = List(tysize, shoes, shoes_array)

    var it: Int = 0

    typeList.foreach(t => {
      assert(t == typetoTest(it))
      it += 1
    })
  }

  ignore("Testing the oberon stmt34 code. This module has a record and array type declarations"){
    val path = Paths.get(getClass.getClassLoader.getResource("stmts/stmt34.oberon").getFile)


    assert(path != null)

    val content = String.join("\n", Files.readAllLines(path))
    val module = ScalaParser.parse(content)


    assert(module.name == "UserTypeModule")

    assert(module.stmt.isDefined)

    // assert that the main block contains a sequence of statements
    module.stmt.get match {
      case SequenceStmt(stmts) => assert(stmts.length == 4)
      case _ => fail("we are expecting 4 stmt in the main block")
    }

    // now we can assume that the main block contains a sequence of stmts
    val sequence = module.stmt.get.asInstanceOf[SequenceStmt]
    val stmts = sequence.stmts

    assert(stmts.head == EAssignmentStmt(RecordAssignment(VarExpression("year"), "last"), IntValue(2019)))
    assert(stmts(1) == EAssignmentStmt(RecordAssignment(VarExpression("year"), "actual"), IntValue(2020)))
    assert(stmts(2) == EAssignmentStmt(RecordAssignment(VarExpression("year"), "next"), IntValue(2021)))
  }

  test("Testing the oberon recordAssignmentStmt03 code") {
    val path = Paths.get(getClass.getClassLoader.getResource("stmts/recordAssignmentStmt03.oberon").getFile)

    assert(path != null)

    val content = String.join("\n", Files.readAllLines(path))
    val module = ScalaParser.parse(content)

    assert(module.name == "SimpleModule")

    assert(module.stmt.isDefined)

    // assert that the main block contains a sequence of statements
    module.stmt.get match {
      case SequenceStmt(stmts) => assert(stmts.length == 5)
      case _ => fail("we are expecting 5 stmt in the main block")
    }

    // now we can assume that the main block contains a sequence of stmts
    val sequence = module.stmt.get.asInstanceOf[SequenceStmt]
    val stmts = sequence.stmts

    assert(stmts.head == EAssignmentStmt(RecordAssignment(VarExpression("vagas"), "salaA"), IntValue(20)))
    assert(stmts(1) == EAssignmentStmt(RecordAssignment(VarExpression("vagas"), "salaB"), IntValue(30)))
    assert(stmts(2) == EAssignmentStmt(RecordAssignment(VarExpression("matricula"), "alunoA"), IntValue(180047205)))
    assert(stmts(3) == EAssignmentStmt(RecordAssignment(VarExpression("matricula"), "alunoB"), IntValue(180108531)))
  }

  test("Testing the oberon recordAssignmentStmt04 code") {
    val path = Paths.get(getClass.getClassLoader.getResource("stmts/recordAssignmentStmt04.oberon").getFile)

    assert(path != null)

    val content = String.join("\n", Files.readAllLines(path))
    val module = ScalaParser.parse(content)

    assert(module.name == "SimpleModule")

    assert(module.stmt.isDefined)

    // assert that the main block contains a sequence of statements
    module.stmt.get match {
      case SequenceStmt(stmts) => assert(stmts.length == 5)
      case _ => fail("we are expecting 5 stmt in the main block")
    }

    // now we can assume that the main block contains a sequence of stmts
    val sequence = module.stmt.get.asInstanceOf[SequenceStmt]
    val stmts = sequence.stmts

    assert(stmts.head == AssignmentStmt(("n"), IntValue(1)))
    assert(stmts(1) == EAssignmentStmt(RecordAssignment(VarExpression("passageiros"), "A"), IntValue(1)))
    assert(stmts(2) == EAssignmentStmt(RecordAssignment(VarExpression("passageiros"), "B"), IntValue(3)))
    assert(stmts(3) == EAssignmentStmt(RecordAssignment(VarExpression("passageiros"), "C"), IntValue(2)))
    assert(stmts(4) == EAssignmentStmt(ArrayAssignment(VarExpression("fila"), VarExpression("n")), VarExpression("A")))


  }

  test("Testing the oberon recordAssignmentStmt05 code") {
    val path = Paths.get(getClass.getClassLoader.getResource("stmts/recordAssignmentStmt05.oberon").getFile)

    assert(path != null)

    val content = String.join("\n", Files.readAllLines(path))
    val module = ScalaParser.parse(content)

    assert(module.name == "SimpleModule")

    assert(module.stmt.isDefined)

    // assert that the main block contains a sequence of statements
    module.stmt.get match {
      case SequenceStmt(stmts) => assert(stmts.length == 7)
      case _ => fail("we are expecting one stmt in the main block")
    }

    // now we can assume that the main block contains a sequence of stmts
    val sequence = module.stmt.get.asInstanceOf[SequenceStmt]
    val stmts = sequence.stmts

    assert(stmts.head == AssignmentStmt(("n"), IntValue(1)))
    assert(stmts(1) == EAssignmentStmt(RecordAssignment(VarExpression("passageiros"), "A"), IntValue(1)))
    assert(stmts(2) == EAssignmentStmt(RecordAssignment(VarExpression("passageiros"), "B"), IntValue(3)))
    assert(stmts(3) == EAssignmentStmt(RecordAssignment(VarExpression("passageiros"), "C"), IntValue(2)))
    stmts(4) match {
      case IfElseStmt(cond, s1, s2) =>
        assert(cond == GTExpression(VarExpression("n"), IntValue(2)))
		assert(s1 == EAssignmentStmt(ArrayAssignment(VarExpression("fila"), VarExpression("n")), VarExpression("A")))
        assert(s2.isEmpty) // the else stmt is None
      case _ => fail("expecting an if-then stmt")
    }
    assert(stmts(5) == WriteStmt(VarExpression("A")))


  }

<<<<<<< HEAD

  test("Testing the oberon userTypeSimple01 code module. This module has a record type declaration, with invalid declarations") {
    val path = Paths.get(getClass.getClassLoader.getResource("simple/userTypeSimple01.oberon").getFile)
=======
//
//
//    assert(module.name == "UserTypeModule")
//
//    assert(module.userTypes.length == 5)
//
//    val typeList = module.userTypes
//
//    val m_id = ArrayType("m_id", 15, IntegerType)
//    val team = RecordType("team", List(
//      VariableDeclaration("t_id", IntegerType),
//      VariableDeclaration("members", ReferenceToUserDefinedType("m_id")),
//      VariableDeclaration("n_members", IntegerType),
//      VariableDeclaration("full", BooleanType)))
//
//    val team_array = ArrayType("team_array", 20, ReferenceToUserDefinedType("team"))
//    val test_array = ArrayType("test_array", 20, IntegerType)
//    val second_test = ArrayType("second_test", 20, ReferenceToUserDefinedType("test_array"))
//    val typetoTest = List(m_id, team, team_array, test_array, second_test)
//
//    var it: Int = 0
//
//    typeList.foreach(t => {
//      assert(t == typetoTest(it))
//      it += 1
//    })
//  }

  test("Testing the oberon ExpressionNameParser1 code. This module tests if the parser can see expression name access"){
    val path = Paths.get(getClass.getClassLoader.getResource("stmts/ExpressionNameParser1.oberon").getFile)
>>>>>>> 7e8a50b5

    assert(path != null)

    val content = String.join("\n", Files.readAllLines(path))
    val module = ScalaParser.parse(content)

<<<<<<< HEAD
    assert(module.name == "UserTypeModule")

    assert(module.userTypes.length == 1)

    val listDeclaration = List(VariableDeclaration("size", IntegerType), 
      VariableDeclaration("variables", UndefinedType), VariableDeclaration("Varinho", 
      ReferenceToUserDefinedType("myType")))

    assert(module.userTypes(0) == RecordType("myType", listDeclaration))
    
  }

  test("Testing the oberon userTypeSimple02 code module. This module has array and record type declarations") {
    val path = Paths.get(getClass.getClassLoader.getResource("simple/userTypeSimple02.oberon").getFile)

    assert(path != null)
    
    val content = String.join("\n", Files.readAllLines(path))
    val module = ScalaParser.parse(content)
    // val sequenceStmts = module.stmt.get.asInstanceOf[SequenceStmt].stmts

    assert(module.name == "test")
    assert(module.stmt.get.asInstanceOf[ReadIntStmt] == ReadIntStmt("x"))
    
    assert(module.userTypes.length == 2)

    val typeList = module.userTypes

    val halls = RecordType("HALLS", List(VariableDeclaration("integrante", BooleanType),
      VariableDeclaration("matricula",IntegerType)))

    val halls_array = ArrayType("HALLS_array", 9, ReferenceToUserDefinedType("HALLS"))

    val typetoTest = List(halls, halls_array)

    var it: Int = 0

    typeList.foreach(t => {
      assert(t == typetoTest(it))
      it += 1
    })

  }

  test("Testing the oberon userTypeSimple03 code module. This module has a record type declaration, with invalid declarations"){
    val path = Paths.get(getClass.getClassLoader.getResource("simple/userTypeSimple03.oberon").getFile)

    assert(path != null)

    val content = String.join("\n", Files.readAllLines(path))
    val module = ScalaParser.parse(content)

    assert(module.name == "test")

    assert(module.userTypes.length == 3)

    val typeList = module.userTypes

    val test_array = ArrayType("test_array", 5, BooleanType)
    
    val tipo1 = RecordType("tipo1", List(
      VariableDeclaration("num", IntegerType), 
      VariableDeclaration("numum", ReferenceToUserDefinedType("test_array"))))
  
    val tipo2 =  RecordType("tipo2",
      List(VariableDeclaration("num_record", ReferenceToUserDefinedType("tipo1"))))

    val typetoTest = List(test_array, tipo1, tipo2)

    var it: Int = 0

    typeList.foreach(t => {
      assert(t == typetoTest(it))
      it += 1
    })
      
  }

  test("Testing the oberon userTypeSimple04 code module. This module has an array and a record type declarations, with the array declaration using negative size (useful for typecheck tests)") {
    val path = Paths.get(getClass.getClassLoader.getResource("simple/userTypeSimple04.oberon").getFile)
=======
    assert(module.name == "ExpressionNameModule")
    assert(module.stmt.isDefined)

    assert(module.stmt.get.asInstanceOf[WriteStmt].expression.isInstanceOf[FieldAccessExpression])

    assert(module.stmt.get.asInstanceOf[WriteStmt].expression.asInstanceOf[FieldAccessExpression].exp.isInstanceOf[VarExpression])

    assert(module.stmt.get.asInstanceOf[WriteStmt].expression.asInstanceOf[FieldAccessExpression].name.isInstanceOf[String])
  }

  test("Testing the oberon ExpressionNameParser2 code. This module tests if the parser can translate operations with expression name"){
    val path = Paths.get(getClass.getClassLoader.getResource("stmts/ExpressionNameParser2.oberon").getFile)

    assert(path != null)

    val content = String.join("\n", Files.readAllLines(path))
    val module = ScalaParser.parse(content)

    assert(module.name == "ExpressionNameModule")

    assert(module.stmt.isDefined)

    assert(module.stmt.get.asInstanceOf[SequenceStmt].stmts.size == 2)

    assert(module.stmt.get.asInstanceOf[SequenceStmt].stmts.head.asInstanceOf[AssignmentStmt].exp.asInstanceOf[AddExpression].right.isInstanceOf[FieldAccessExpression])

    assert(module.stmt.get.asInstanceOf[SequenceStmt].stmts.head.asInstanceOf[AssignmentStmt].exp.asInstanceOf[AddExpression].left.asInstanceOf[IntValue].value == 1)


  }

  test("Testing the oberon ExpressionNameParser3 code. This module tests if the parser can see expression name with more than two words"){
  	val path = Paths.get(getClass.getClassLoader.getResource("stmts/ExpressionNameParser3.oberon").getFile)

  	assert(path != null)

  	val content = String.join("\n", Files.readAllLines(path))
  	val module = ScalaParser.parse(content)

  	assert(module.name == "ExpressionNameModule")

  	assert(module.stmt.isDefined)

  	assert(module.stmt.get.asInstanceOf[WriteStmt].expression.isInstanceOf[FieldAccessExpression])

    assert(module.stmt.get.asInstanceOf[WriteStmt].expression.asInstanceOf[FieldAccessExpression].exp.isInstanceOf[FieldAccessExpression])

    assert(module.stmt.get.asInstanceOf[WriteStmt].expression.asInstanceOf[FieldAccessExpression].name.isInstanceOf[String])
  }

  test("Testing the oberon ExpressionNameParser4 code. This module tests if the parser can translate operations with two expression names"){
    val path = Paths.get(getClass.getClassLoader.getResource("stmts/ExpressionNameParser4.oberon").getFile)
>>>>>>> 7e8a50b5

    assert(path != null)

    val content = String.join("\n", Files.readAllLines(path))
    val module = ScalaParser.parse(content)

<<<<<<< HEAD
    assert(module.name == "UserTypeModule")

    assert(module.userTypes.length == 3)

    val listDeclaration = List(VariableDeclaration("size", IntegerType), 
      VariableDeclaration("variables", ReferenceToUserDefinedType("cplusplus")), VariableDeclaration("Varinho", 
      ReferenceToUserDefinedType("myType")))

    
    assert(module.userTypes(0) == ArrayType("cplusplus", 10, BooleanType))
    assert(module.userTypes(1) == RecordType("java", listDeclaration))
    assert(module.userTypes(2) == ArrayType("python", 5, ReferenceToUserDefinedType("java")))
  }

  test("Testing the oberon userTypeSimple05 code module. This module has some user type declarations with a variables using theses types"){
    val path = Paths.get(getClass.getClassLoader.getResource("simple/userTypeSimple05.oberon").getFile)

    assert(path != null)

    val content = String.join("\n", Files.readAllLines(path))
    val module = ScalaParser.parse(content)

    assert(module.name == "UserTypeModule")

    assert(module.userTypes.length == 2)

    assert(module.variables.length == 3)
    
    val varList = List(VariableDeclaration("x", ReferenceToUserDefinedType("simple")),
      VariableDeclaration("y", ReferenceToUserDefinedType("simple")), 
      VariableDeclaration("z", ReferenceToUserDefinedType("complicated")))
       
    var it : Int = 0
    module.variables.foreach(v => {
      assert(v == varList(it))
      it += 1
    })
  }

  test("Testing the oberon userTypeSimple06 code module. This module has a record and array type declaration"){
    val path = Paths.get(getClass.getClassLoader.getResource("simple/userTypeSimple06.oberon").getFile)
=======
    assert(module.name == "ExpressionNameModule")

    assert(module.stmt.isDefined)

    assert(module.stmt.get.asInstanceOf[SequenceStmt].stmts.size == 2)

    assert(module.stmt.get.asInstanceOf[SequenceStmt].stmts.head.asInstanceOf[AssignmentStmt].exp.asInstanceOf[AddExpression].left.isInstanceOf[FieldAccessExpression])

    assert(module.stmt.get.asInstanceOf[SequenceStmt].stmts.head.asInstanceOf[AssignmentStmt].exp.asInstanceOf[AddExpression].right.isInstanceOf[FieldAccessExpression])

  }

  test("Testing the oberon ExpressionNameParser5 code. This module tests if the parser can translate different operations with type record declarations"){
    val path = Paths.get(getClass.getClassLoader.getResource("stmts/ExpressionNameParser5.oberon").getFile)
>>>>>>> 7e8a50b5

    assert(path != null)

    val content = String.join("\n", Files.readAllLines(path))
    val module = ScalaParser.parse(content)

<<<<<<< HEAD
    assert(module.name == "test_ando")

    assert(module.userTypes.length == 3)

    val typeList = module.userTypes

    val cheesewithbread = ArrayType("cheesewithbread", 10, IntegerType)
    
    val cheesewithoutbread = RecordType("cheesewithoutbread", List(
      VariableDeclaration("var1", IntegerType), 
      VariableDeclaration("var2", ReferenceToUserDefinedType("cheesewithbread"))))
  
    val cheesewithhalfabread =  ArrayType("cheesewithhalfabread", 100000, ReferenceToUserDefinedType("cheesewithoutbread"))

    val typetoTest = List(cheesewithbread, cheesewithoutbread, cheesewithhalfabread)

    var it: Int = 0

    typeList.foreach(t => {
      assert(t == typetoTest(it))
      it += 1
    })
      
  }

  test("Testing the oberon userTypeSimple07 code module. This module has a procedure using a user defined type"){
    val path = Paths.get(getClass.getClassLoader.getResource("simple/userTypeSimple07.oberon").getFile)

    assert(path != null)

    val content = String.join("\n", Files.readAllLines(path))
    val module = ScalaParser.parse(content)

    assert(module.name == "UserTypeModule")

    assert(module.userTypes.length == 1)

    assert(module.procedures.length == 1)

    val userProcedure = module.procedures.head

    assert(userProcedure.name == "initialize_array")
    assert(userProcedure.args.length == 1)
    assert(userProcedure.returnType.get.asInstanceOf[ReferenceToUserDefinedType] == ReferenceToUserDefinedType("simple"))
    assert(userProcedure.variables.length == 1)
    // assert(userProcedure.stmt.asInstanceOf[SequenceStmt].stmts.length == 3)
  }
  
}
=======
    assert(module.name == "ExpressionNameModule")

    assert(module.stmt.isDefined)

    assert(module.stmt.get.asInstanceOf[SequenceStmt].stmts.size == 2)

    assert(module.stmt.get.asInstanceOf[SequenceStmt].stmts.head.asInstanceOf[AssignmentStmt].exp.asInstanceOf[AddExpression].left.isInstanceOf[FieldAccessExpression])

    assert(module.stmt.get.asInstanceOf[SequenceStmt].stmts.head.asInstanceOf[AssignmentStmt].exp.asInstanceOf[AddExpression].right.asInstanceOf[MultExpression].left.isInstanceOf[FieldAccessExpression])

	assert(module.stmt.get.asInstanceOf[SequenceStmt].stmts.head.asInstanceOf[AssignmentStmt].exp.asInstanceOf[AddExpression].right.asInstanceOf[MultExpression].right.isInstanceOf[FieldAccessExpression])


  }

}

//test("Testing the oberon ArrayAssignmentStmt03 code. This module has five array assignments") {
//val path = Paths.get(getClass.getClassLoader.getResource("stmts/ArrayAssignmentStmt03.oberon").getFile)
>>>>>>> 7e8a50b5
<|MERGE_RESOLUTION|>--- conflicted
+++ resolved
@@ -2058,11 +2058,6 @@
 
   }
 
-<<<<<<< HEAD
-
-  test("Testing the oberon userTypeSimple01 code module. This module has a record type declaration, with invalid declarations") {
-    val path = Paths.get(getClass.getClassLoader.getResource("simple/userTypeSimple01.oberon").getFile)
-=======
 //
 //
 //    assert(module.name == "UserTypeModule")
@@ -2093,14 +2088,113 @@
 
   test("Testing the oberon ExpressionNameParser1 code. This module tests if the parser can see expression name access"){
     val path = Paths.get(getClass.getClassLoader.getResource("stmts/ExpressionNameParser1.oberon").getFile)
->>>>>>> 7e8a50b5
-
-    assert(path != null)
-
-    val content = String.join("\n", Files.readAllLines(path))
-    val module = ScalaParser.parse(content)
-
-<<<<<<< HEAD
+
+    assert(path != null)
+
+    val content = String.join("\n", Files.readAllLines(path))
+    val module = ScalaParser.parse(content)
+
+    assert(module.name == "ExpressionNameModule")
+    assert(module.stmt.isDefined)
+
+    assert(module.stmt.get.asInstanceOf[WriteStmt].expression.isInstanceOf[FieldAccessExpression])
+
+    assert(module.stmt.get.asInstanceOf[WriteStmt].expression.asInstanceOf[FieldAccessExpression].exp.isInstanceOf[VarExpression])
+
+    assert(module.stmt.get.asInstanceOf[WriteStmt].expression.asInstanceOf[FieldAccessExpression].name.isInstanceOf[String])
+  }
+
+  test("Testing the oberon ExpressionNameParser2 code. This module tests if the parser can translate operations with expression name"){
+    val path = Paths.get(getClass.getClassLoader.getResource("stmts/ExpressionNameParser2.oberon").getFile)
+
+    assert(path != null)
+
+    val content = String.join("\n", Files.readAllLines(path))
+    val module = ScalaParser.parse(content)
+
+    assert(module.name == "ExpressionNameModule")
+
+    assert(module.stmt.isDefined)
+
+    assert(module.stmt.get.asInstanceOf[SequenceStmt].stmts.size == 2)
+
+    assert(module.stmt.get.asInstanceOf[SequenceStmt].stmts.head.asInstanceOf[AssignmentStmt].exp.asInstanceOf[AddExpression].right.isInstanceOf[FieldAccessExpression])
+
+    assert(module.stmt.get.asInstanceOf[SequenceStmt].stmts.head.asInstanceOf[AssignmentStmt].exp.asInstanceOf[AddExpression].left.asInstanceOf[IntValue].value == 1)
+
+
+  }
+
+  test("Testing the oberon ExpressionNameParser3 code. This module tests if the parser can see expression name with more than two words"){
+  	val path = Paths.get(getClass.getClassLoader.getResource("stmts/ExpressionNameParser3.oberon").getFile)
+
+  	assert(path != null)
+
+  	val content = String.join("\n", Files.readAllLines(path))
+  	val module = ScalaParser.parse(content)
+
+  	assert(module.name == "ExpressionNameModule")
+
+  	assert(module.stmt.isDefined)
+
+  	assert(module.stmt.get.asInstanceOf[WriteStmt].expression.isInstanceOf[FieldAccessExpression])
+
+    assert(module.stmt.get.asInstanceOf[WriteStmt].expression.asInstanceOf[FieldAccessExpression].exp.isInstanceOf[FieldAccessExpression])
+
+    assert(module.stmt.get.asInstanceOf[WriteStmt].expression.asInstanceOf[FieldAccessExpression].name.isInstanceOf[String])
+  }
+
+  test("Testing the oberon ExpressionNameParser4 code. This module tests if the parser can translate operations with two expression names"){
+    val path = Paths.get(getClass.getClassLoader.getResource("stmts/ExpressionNameParser4.oberon").getFile)
+
+    assert(path != null)
+
+    val content = String.join("\n", Files.readAllLines(path))
+    val module = ScalaParser.parse(content)
+
+    assert(module.name == "ExpressionNameModule")
+
+    assert(module.stmt.isDefined)
+
+    assert(module.stmt.get.asInstanceOf[SequenceStmt].stmts.size == 2)
+
+    assert(module.stmt.get.asInstanceOf[SequenceStmt].stmts.head.asInstanceOf[AssignmentStmt].exp.asInstanceOf[AddExpression].left.isInstanceOf[FieldAccessExpression])
+
+    assert(module.stmt.get.asInstanceOf[SequenceStmt].stmts.head.asInstanceOf[AssignmentStmt].exp.asInstanceOf[AddExpression].right.isInstanceOf[FieldAccessExpression])
+
+  }
+
+  test("Testing the oberon ExpressionNameParser5 code. This module tests if the parser can translate different operations with type record declarations"){
+    val path = Paths.get(getClass.getClassLoader.getResource("stmts/ExpressionNameParser5.oberon").getFile)
+
+    assert(path != null)
+
+    val content = String.join("\n", Files.readAllLines(path))
+    val module = ScalaParser.parse(content)
+
+    assert(module.name == "ExpressionNameModule")
+
+    assert(module.stmt.isDefined)
+
+    assert(module.stmt.get.asInstanceOf[SequenceStmt].stmts.size == 2)
+
+    assert(module.stmt.get.asInstanceOf[SequenceStmt].stmts.head.asInstanceOf[AssignmentStmt].exp.asInstanceOf[AddExpression].left.isInstanceOf[FieldAccessExpression])
+
+    assert(module.stmt.get.asInstanceOf[SequenceStmt].stmts.head.asInstanceOf[AssignmentStmt].exp.asInstanceOf[AddExpression].right.asInstanceOf[MultExpression].left.isInstanceOf[FieldAccessExpression])
+
+	  assert(module.stmt.get.asInstanceOf[SequenceStmt].stmts.head.asInstanceOf[AssignmentStmt].exp.asInstanceOf[AddExpression].right.asInstanceOf[MultExpression].right.isInstanceOf[FieldAccessExpression])
+
+
+  }
+
+  test("Testing the oberon userTypeSimple01 code module. This module has a record type declaration, with invalid declarations") {
+    val path = Paths.get(getClass.getClassLoader.getResource("simple/userTypeSimple01.oberon").getFile)
+
+    assert(path != null)
+
+    val content = String.join("\n", Files.readAllLines(path))
+    val module = ScalaParser.parse(content)
+
     assert(module.name == "UserTypeModule")
 
     assert(module.userTypes.length == 1)
@@ -2181,67 +2275,12 @@
 
   test("Testing the oberon userTypeSimple04 code module. This module has an array and a record type declarations, with the array declaration using negative size (useful for typecheck tests)") {
     val path = Paths.get(getClass.getClassLoader.getResource("simple/userTypeSimple04.oberon").getFile)
-=======
-    assert(module.name == "ExpressionNameModule")
-    assert(module.stmt.isDefined)
-
-    assert(module.stmt.get.asInstanceOf[WriteStmt].expression.isInstanceOf[FieldAccessExpression])
-
-    assert(module.stmt.get.asInstanceOf[WriteStmt].expression.asInstanceOf[FieldAccessExpression].exp.isInstanceOf[VarExpression])
-
-    assert(module.stmt.get.asInstanceOf[WriteStmt].expression.asInstanceOf[FieldAccessExpression].name.isInstanceOf[String])
-  }
-
-  test("Testing the oberon ExpressionNameParser2 code. This module tests if the parser can translate operations with expression name"){
-    val path = Paths.get(getClass.getClassLoader.getResource("stmts/ExpressionNameParser2.oberon").getFile)
-
-    assert(path != null)
-
-    val content = String.join("\n", Files.readAllLines(path))
-    val module = ScalaParser.parse(content)
-
-    assert(module.name == "ExpressionNameModule")
-
-    assert(module.stmt.isDefined)
-
-    assert(module.stmt.get.asInstanceOf[SequenceStmt].stmts.size == 2)
-
-    assert(module.stmt.get.asInstanceOf[SequenceStmt].stmts.head.asInstanceOf[AssignmentStmt].exp.asInstanceOf[AddExpression].right.isInstanceOf[FieldAccessExpression])
-
-    assert(module.stmt.get.asInstanceOf[SequenceStmt].stmts.head.asInstanceOf[AssignmentStmt].exp.asInstanceOf[AddExpression].left.asInstanceOf[IntValue].value == 1)
-
-
-  }
-
-  test("Testing the oberon ExpressionNameParser3 code. This module tests if the parser can see expression name with more than two words"){
-  	val path = Paths.get(getClass.getClassLoader.getResource("stmts/ExpressionNameParser3.oberon").getFile)
-
-  	assert(path != null)
-
-  	val content = String.join("\n", Files.readAllLines(path))
-  	val module = ScalaParser.parse(content)
-
-  	assert(module.name == "ExpressionNameModule")
-
-  	assert(module.stmt.isDefined)
-
-  	assert(module.stmt.get.asInstanceOf[WriteStmt].expression.isInstanceOf[FieldAccessExpression])
-
-    assert(module.stmt.get.asInstanceOf[WriteStmt].expression.asInstanceOf[FieldAccessExpression].exp.isInstanceOf[FieldAccessExpression])
-
-    assert(module.stmt.get.asInstanceOf[WriteStmt].expression.asInstanceOf[FieldAccessExpression].name.isInstanceOf[String])
-  }
-
-  test("Testing the oberon ExpressionNameParser4 code. This module tests if the parser can translate operations with two expression names"){
-    val path = Paths.get(getClass.getClassLoader.getResource("stmts/ExpressionNameParser4.oberon").getFile)
->>>>>>> 7e8a50b5
-
-    assert(path != null)
-
-    val content = String.join("\n", Files.readAllLines(path))
-    val module = ScalaParser.parse(content)
-
-<<<<<<< HEAD
+
+    assert(path != null)
+
+    val content = String.join("\n", Files.readAllLines(path))
+    val module = ScalaParser.parse(content)
+
     assert(module.name == "UserTypeModule")
 
     assert(module.userTypes.length == 3)
@@ -2283,29 +2322,12 @@
 
   test("Testing the oberon userTypeSimple06 code module. This module has a record and array type declaration"){
     val path = Paths.get(getClass.getClassLoader.getResource("simple/userTypeSimple06.oberon").getFile)
-=======
-    assert(module.name == "ExpressionNameModule")
-
-    assert(module.stmt.isDefined)
-
-    assert(module.stmt.get.asInstanceOf[SequenceStmt].stmts.size == 2)
-
-    assert(module.stmt.get.asInstanceOf[SequenceStmt].stmts.head.asInstanceOf[AssignmentStmt].exp.asInstanceOf[AddExpression].left.isInstanceOf[FieldAccessExpression])
-
-    assert(module.stmt.get.asInstanceOf[SequenceStmt].stmts.head.asInstanceOf[AssignmentStmt].exp.asInstanceOf[AddExpression].right.isInstanceOf[FieldAccessExpression])
-
-  }
-
-  test("Testing the oberon ExpressionNameParser5 code. This module tests if the parser can translate different operations with type record declarations"){
-    val path = Paths.get(getClass.getClassLoader.getResource("stmts/ExpressionNameParser5.oberon").getFile)
->>>>>>> 7e8a50b5
-
-    assert(path != null)
-
-    val content = String.join("\n", Files.readAllLines(path))
-    val module = ScalaParser.parse(content)
-
-<<<<<<< HEAD
+
+    assert(path != null)
+
+    val content = String.join("\n", Files.readAllLines(path))
+    val module = ScalaParser.parse(content)
+
     assert(module.name == "test_ando")
 
     assert(module.userTypes.length == 3)
@@ -2351,28 +2373,10 @@
     assert(userProcedure.args.length == 1)
     assert(userProcedure.returnType.get.asInstanceOf[ReferenceToUserDefinedType] == ReferenceToUserDefinedType("simple"))
     assert(userProcedure.variables.length == 1)
-    // assert(userProcedure.stmt.asInstanceOf[SequenceStmt].stmts.length == 3)
-  }
+    assert(userProcedure.stmt.asInstanceOf[SequenceStmt].stmts.length == 3)
+  }
+
+  //test("Testing the oberon ArrayAssignmentStmt03 code. This module has five array assignments") {
+  //val path = Paths.get(getClass.getClassLoader.getResource("stmts/ArrayAssignmentStmt03.oberon").getFile)
   
-}
-=======
-    assert(module.name == "ExpressionNameModule")
-
-    assert(module.stmt.isDefined)
-
-    assert(module.stmt.get.asInstanceOf[SequenceStmt].stmts.size == 2)
-
-    assert(module.stmt.get.asInstanceOf[SequenceStmt].stmts.head.asInstanceOf[AssignmentStmt].exp.asInstanceOf[AddExpression].left.isInstanceOf[FieldAccessExpression])
-
-    assert(module.stmt.get.asInstanceOf[SequenceStmt].stmts.head.asInstanceOf[AssignmentStmt].exp.asInstanceOf[AddExpression].right.asInstanceOf[MultExpression].left.isInstanceOf[FieldAccessExpression])
-
-	assert(module.stmt.get.asInstanceOf[SequenceStmt].stmts.head.asInstanceOf[AssignmentStmt].exp.asInstanceOf[AddExpression].right.asInstanceOf[MultExpression].right.isInstanceOf[FieldAccessExpression])
-
-
-  }
-
-}
-
-//test("Testing the oberon ArrayAssignmentStmt03 code. This module has five array assignments") {
-//val path = Paths.get(getClass.getClassLoader.getResource("stmts/ArrayAssignmentStmt03.oberon").getFile)
->>>>>>> 7e8a50b5
+}